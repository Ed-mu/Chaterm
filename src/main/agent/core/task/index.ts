import { Anthropic } from '@anthropic-ai/sdk'
import cloneDeep from 'clone-deep'
// import { setTimeout as setTimeoutPromise } from 'node:timers/promises'
import os from 'os'
import { telemetryService } from '@services/telemetry/TelemetryService'
import pWaitFor from 'p-wait-for'
import { serializeError } from 'serialize-error'
import { ApiHandler, buildApiHandler } from '@api/index'
import { ApiStream } from '@api/transform/stream'
import { formatContentBlockToMarkdown } from '@integrations/misc/export-markdown'
import { showSystemNotification } from '@integrations/notifications'
import { ApiConfiguration } from '@shared/api'
import { findLast, findLastIndex, parsePartialArrayString } from '@shared/array'
import { AutoApprovalSettings } from '@shared/AutoApprovalSettings'
import { combineApiRequests } from '@shared/combineApiRequests'
import { combineCommandSequences } from '@shared/combineCommandSequences'
import {
  ChatermApiReqCancelReason,
  ChatermApiReqInfo,
  ChatermAsk,
  ChatermAskQuestion,
  ChatermMessage,
  ChatermSay,
  COMPLETION_RESULT_CHANGES_FLAG,
  ExtensionMessage
} from '@shared/ExtensionMessage'
import { getApiMetrics } from '@shared/getApiMetrics'
import { HistoryItem } from '@shared/HistoryItem'
import { DEFAULT_LANGUAGE_SETTINGS } from '@shared/Languages'
import { ChatermAskResponse } from '@shared/WebviewMessage'
import { calculateApiCostAnthropic } from '@utils/cost'
import { AssistantMessageContent, parseAssistantMessageV2, ToolParamName, ToolUseName, TextContent, ToolUse } from '@core/assistant-message'
import { RemoteTerminalManager, ConnectionInfo, RemoteTerminalInfo } from '../../integrations/remote-terminal'
import { formatResponse } from '@core/prompts/responses'
import { addUserInstructions, SYSTEM_PROMPT, SYSTEM_PROMPT_CHAT, SYSTEM_PROMPT_CN, SYSTEM_PROMPT_CHAT_CN } from '@core/prompts/system'
import { getContextWindowInfo } from '@core/context/context-management/context-window-utils'
import { ModelContextTracker } from '@core/context/context-tracking/ModelContextTracker'
import { ContextManager } from '@core/context/context-management/ContextManager'
import { getSavedApiConversationHistory, getChatermMessages, saveApiConversationHistory, saveChatermMessages } from '@core/storage/disk'

import { getGlobalState, getUserConfig } from '@core/storage/state'
import WorkspaceTracker from '@integrations/workspace/WorkspaceTracker'
import { connectAssetInfo } from '../../../storage/database'
import { getMessages, formatMessage, Messages } from './messages'

import type { Host } from '@shared/WebviewMessage'

type ToolResponse = string | Array<Anthropic.TextBlockParam | Anthropic.ImageBlockParam>
type UserContent = Array<Anthropic.ContentBlockParam>

export class Task {
  private workspaceTracker: WorkspaceTracker
  private updateTaskHistory: (historyItem: HistoryItem) => Promise<HistoryItem[]>
  private postStateToWebview: () => Promise<void>
  private postMessageToWebview: (message: ExtensionMessage) => Promise<void>
  private reinitExistingTaskFromId: (taskId: string) => Promise<void>

  readonly taskId: string
  hosts: Host[]
  cwd: Map<string, string> = new Map()
  private taskIsFavorited?: boolean
  api: ApiHandler
  contextManager: ContextManager
  private remoteTerminalManager: RemoteTerminalManager
  customInstructions?: string
  autoApprovalSettings: AutoApprovalSettings
  apiConversationHistory: Anthropic.MessageParam[] = []
  chatermMessages: ChatermMessage[] = []
  // private chatermIgnoreController: ChatermIgnoreController
  private askResponse?: ChatermAskResponse
  private askResponseText?: string
  private lastMessageTs?: number
  private consecutiveAutoApprovedRequestsCount: number = 0
  private consecutiveMistakeCount: number = 0
  private abort: boolean = false
  didFinishAbortingStream = false
  abandoned = false
  checkpointTrackerErrorMessage?: string
  conversationHistoryDeletedRange?: [number, number]
  isInitialized = false

  // Metadata tracking
  private modelContextTracker: ModelContextTracker

  // Add system information cache
  private hostSystemInfoCache: Map<
    string,
    {
      osVersion: string
      defaultShell: string
      homeDir: string
      hostName: string
      userName: string
      sudoCheck: string
    }
  > = new Map()

  // streaming
  isWaitingForFirstChunk = false
  isStreaming = false
  private currentStreamingContentIndex = 0
  private assistantMessageContent: AssistantMessageContent[] = []
  private presentAssistantMessageLocked = false
  private presentAssistantMessageHasPendingUpdates = false
  private userMessageContent: (Anthropic.TextBlockParam | Anthropic.ImageBlockParam)[] = []
  private userMessageContentReady = false
  private didRejectTool = false
  private didAlreadyUseTool = false
  private didCompleteReadingStream = false
  // private didAutomaticallyRetryFailedApiRequest = false
  private isInsideThinkingBlock = false
  private messages: Messages = getMessages(DEFAULT_LANGUAGE_SETTINGS)

  constructor(
    workspaceTracker: WorkspaceTracker,
    updateTaskHistory: (historyItem: HistoryItem) => Promise<HistoryItem[]>,
    postStateToWebview: () => Promise<void>,
    postMessageToWebview: (message: ExtensionMessage) => Promise<void>,
    reinitExistingTaskFromId: (taskId: string) => Promise<void>,
    apiConfiguration: ApiConfiguration,
    autoApprovalSettings: AutoApprovalSettings,
    hosts: Host[],
    customInstructions?: string,
    task?: string,
    historyItem?: HistoryItem,
    cwd?: Map<string, string>
  ) {
    this.workspaceTracker = workspaceTracker
    this.updateTaskHistory = updateTaskHistory
    this.postStateToWebview = postStateToWebview
    this.postMessageToWebview = postMessageToWebview
    this.reinitExistingTaskFromId = reinitExistingTaskFromId
    this.remoteTerminalManager = new RemoteTerminalManager()
    this.contextManager = new ContextManager()
    this.customInstructions = customInstructions
    this.autoApprovalSettings = autoApprovalSettings
    this.hosts = hosts
    if (hosts) {
      for (const host of hosts) {
        this.cwd.set(host.host, cwd?.get(host.host) || '')
      }
    }
<<<<<<< HEAD
    this.terminalOutput = terminalOutput
=======

    this.updateMessagesLanguage()

>>>>>>> 313a15e1
    // Initialize taskId first
    if (historyItem) {
      this.taskId = historyItem.id
      this.taskIsFavorited = historyItem.isFavorited
      this.conversationHistoryDeletedRange = historyItem.conversationHistoryDeletedRange
    } else if (task) {
      this.taskId = Date.now().toString()
    } else {
      throw new Error('Either historyItem or task/images must be provided')
    }

    // Initialize file context tracker
    this.modelContextTracker = new ModelContextTracker(this.taskId)
    // Now that taskId is initialized, we can build the API handler
    this.api = buildApiHandler({
      ...apiConfiguration,
      taskId: this.taskId
    })

    // Continue with task initialization
    if (historyItem) {
      this.resumeTaskFromHistory()
    } else if (task) {
      this.startTask(task)
    }

    // initialize telemetry
    if (historyItem) {
      // Open task from history
      telemetryService.captureTaskRestarted(this.taskId, apiConfiguration.apiProvider)
    } else {
      // New task started
      telemetryService.captureTaskCreated(this.taskId, apiConfiguration.apiProvider)
    }
  }

  private async updateMessagesLanguage(): Promise<void> {
    try {
      const userConfig = await getUserConfig()
      const userLanguage = userConfig?.language || DEFAULT_LANGUAGE_SETTINGS
      this.messages = getMessages(userLanguage)
    } catch (error) {
      // If error, use default language
      this.messages = getMessages(DEFAULT_LANGUAGE_SETTINGS)
    }
  }

  private async executeCommandInRemoteServer(command: string, ip?: string, cwd?: string): Promise<string> {
    try {
      const terminalInfo = await this.connectTerminal(ip)
      if (!terminalInfo) {
        await this.ask('ssh_con_failed', this.messages.sshConnectionFailed, false)
        await this.abortTask()
        throw new Error('Failed to connect to terminal')
      }
      return new Promise<string>((resolve, reject) => {
        const outputLines: string[] = []
        let isCompleted = false
        const process = this.remoteTerminalManager.runCommand(terminalInfo, command, cwd)
        const timeout = setTimeout(() => {
          if (!isCompleted) {
            isCompleted = true
            const result = outputLines.join('\n')
            resolve(result)
          }
        }, 10000)
        process.on('line', (line) => {
          outputLines.push(line)
        })

        process.on('error', (error) => {
          reject(new Error(`Command execution failed: ${error.message}`))
          clearTimeout(timeout)
          if (!isCompleted) {
            isCompleted = true
            resolve('')
          }
        })

        process.once('completed', () => {
          clearTimeout(timeout)
          setTimeout(() => {
            if (!isCompleted) {
              isCompleted = true
              const result = outputLines.join('\n')
              resolve(result)
            }
          }, 100)
        })
      })
    } catch (err) {
      // Check if we're in chat or cmd mode, if so return empty string
      const chatSettings = await getGlobalState('chatSettings')
      if (chatSettings?.mode === 'chat' || chatSettings?.mode === 'cmd') {
        return ''
      }
      await this.ask('ssh_con_failed', err instanceof Error ? err.message : String(err), false)
      await this.abortTask()
      throw err
    }
  }

  private async connectTerminal(ip?: string) {
    if (!this.hosts) {
      console.log('Terminal UUID is not set')
      return
    }
    let terminalInfo: RemoteTerminalInfo | null = null
    let terminalUuid = ip ? this.hosts.find((host) => host.host === ip)?.uuid : this.hosts[0].uuid
    if (!terminalUuid) {
      console.log('Terminal UUID is not set')
      return
    }
    const connectionInfo = await connectAssetInfo(terminalUuid)
    this.remoteTerminalManager.setConnectionInfo(connectionInfo)
    terminalInfo = await this.remoteTerminalManager.createTerminal()
    return terminalInfo
  }

  // Set remote connection information
  setRemoteConnectionInfo(connectionInfo: ConnectionInfo): void {
    this.remoteTerminalManager.setConnectionInfo(connectionInfo)
  }

  // Get terminal manager (public method)
  getTerminalManager() {
    return this.remoteTerminalManager
  }

  // Storing task to disk for history
  private async addToApiConversationHistory(message: Anthropic.MessageParam) {
    this.apiConversationHistory.push(message)
    await saveApiConversationHistory(this.taskId, this.apiConversationHistory)
  }

  private async overwriteApiConversationHistory(newHistory: Anthropic.MessageParam[]) {
    this.apiConversationHistory = newHistory
    await saveApiConversationHistory(this.taskId, this.apiConversationHistory)
  }

  private async addToChatermMessages(message: ChatermMessage) {
    message.conversationHistoryIndex = this.apiConversationHistory.length - 1 // NOTE: this is the index of the last added message which is the user message, and once the chatermmessages have been presented we update the apiconversationhistory with the completed assistant message. This means when resetting to a message, we need to +1 this index to get the correct assistant message that this tool use corresponds to
    message.conversationHistoryDeletedRange = this.conversationHistoryDeletedRange
    this.chatermMessages.push(message)
    await this.saveChatermMessagesAndUpdateHistory()
  }

  private async overwriteChatermMessages(newMessages: ChatermMessage[]) {
    this.chatermMessages = newMessages
    await this.saveChatermMessagesAndUpdateHistory()
  }

  private async saveChatermMessagesAndUpdateHistory() {
    try {
      await saveChatermMessages(this.taskId, this.chatermMessages)

      // combined as they are in ChatView
      const apiMetrics = getApiMetrics(combineApiRequests(combineCommandSequences(this.chatermMessages.slice(1))))
      const taskMessage = this.chatermMessages[0] // first message is always the task say
      const lastRelevantMessage =
        this.chatermMessages[findLastIndex(this.chatermMessages, (m) => !(m.ask === 'resume_task' || m.ask === 'resume_completed_task'))]

      await this.updateTaskHistory({
        id: this.taskId,
        ts: lastRelevantMessage.ts,
        task: taskMessage.text ?? '',
        tokensIn: apiMetrics.totalTokensIn,
        tokensOut: apiMetrics.totalTokensOut,
        cacheWrites: apiMetrics.totalCacheWrites,
        cacheReads: apiMetrics.totalCacheReads,
        totalCost: apiMetrics.totalCost,
        size: 0, // TODO: temporarily set to 0, consider changing or removing later
        //shadowGitConfigWorkTree: await this.checkpointTracker?.getShadowGitConfigWorkTree(),
        conversationHistoryDeletedRange: this.conversationHistoryDeletedRange,
        isFavorited: this.taskIsFavorited
      })
    } catch (error) {
      console.error('Failed to save chaterm messages:', error)
    }
  }

  async doesLatestTaskCompletionHaveNewChanges() {
    const messageIndex = findLastIndex(this.chatermMessages, (m) => m.say === 'completion_result')
    const message = this.chatermMessages[messageIndex]
    if (!message) {
      console.error('Completion message not found')
      return false
    }
    const hash = message.lastCheckpointHash
    if (!hash) {
      console.error('No checkpoint hash found')
      return false
    }

    // Get last task completed
    const lastTaskCompletedMessage = findLast(this.chatermMessages.slice(0, messageIndex), (m) => m.say === 'completion_result')

    try {
      // Get last task completed
      const lastTaskCompletedMessageCheckpointHash = lastTaskCompletedMessage?.lastCheckpointHash // ask is only used to relinquish control, its the last say we care about
      // if undefined, then we get diff from beginning of git
      // if (!lastTaskCompletedMessage) {
      // 	console.error("No previous task completion message found")
      // 	return
      // }
      // This value *should* always exist
      const firstCheckpointMessageCheckpointHash = this.chatermMessages.find((m) => m.say === 'checkpoint_created')?.lastCheckpointHash

      const previousCheckpointHash = lastTaskCompletedMessageCheckpointHash || firstCheckpointMessageCheckpointHash // either use the diff between the first checkpoint and the task completion, or the diff between the latest two task completions

      if (!previousCheckpointHash) {
        return false
      }
    } catch (error) {
      console.error('Failed to get diff set:', error)
      return false
    }

    return false
  }

  // Communicate with webview
  // partial has three valid states true (partial message), false (completion of partial message), undefined (individual complete message)
  async ask(
    type: ChatermAsk,
    text?: string,
    partial?: boolean
  ): Promise<{
    response: ChatermAskResponse
    text?: string
  }> {
    if (this.abort) {
      throw new Error('Chaterm instance aborted')
    }

    let askTsRef = { value: Date.now() }
    this.lastMessageTs = askTsRef.value

    if (partial !== undefined) {
      await this.handleAskPartialMessage(type, askTsRef, text, partial)
      if (partial) {
        throw new Error('Current ask promise was ignored')
      }
    } else {
      this.resetAskState()
      await this.addToChatermMessages({
        ts: askTsRef.value,
        type: 'ask',
        ask: type,
        text
      })
      await this.postStateToWebview()
    }

    await pWaitFor(() => this.askResponse !== undefined || this.lastMessageTs !== askTsRef.value, {
      interval: 100
    })

    if (this.lastMessageTs !== askTsRef.value) {
      throw new Error('Current ask promise was ignored')
    }

    const result = {
      response: this.askResponse!,
      text: this.askResponseText
    }
    this.resetAskState()
    return result
  }

  private resetAskState(): void {
    this.askResponse = undefined
    this.askResponseText = undefined
  }

  private async handleAskPartialMessage(type: ChatermAsk, askTsRef: { value: number }, text?: string, isPartial?: boolean): Promise<void> {
    const lastMessage = this.chatermMessages.at(-1)
    const isUpdatingPreviousPartial = lastMessage && lastMessage.partial && lastMessage.type === 'ask' && lastMessage.ask === type

    if (isPartial) {
      if (isUpdatingPreviousPartial) {
        askTsRef.value = lastMessage.ts
        this.lastMessageTs = lastMessage.ts
        lastMessage.text = text
        lastMessage.partial = isPartial
        await this.postMessageToWebview({
          type: 'partialMessage',
          partialMessage: lastMessage
        })
      } else {
        // Add new partial message
        askTsRef.value = Date.now()
        this.lastMessageTs = askTsRef.value
        await this.addToChatermMessages({
          ts: askTsRef.value,
          type: 'ask',
          ask: type,
          text,
          partial: isPartial
        })
        await this.postStateToWebview()
      }
    } else {
      // Complete partial message
      this.resetAskState()

      if (isUpdatingPreviousPartial) {
        // Update to complete version
        askTsRef.value = lastMessage.ts
        this.lastMessageTs = lastMessage.ts
        lastMessage.text = text
        lastMessage.partial = false
        await this.saveChatermMessagesAndUpdateHistory()
        await this.postMessageToWebview({
          type: 'partialMessage',
          partialMessage: lastMessage
        })
      } else {
        // Add new complete message
        askTsRef.value = Date.now()
        this.lastMessageTs = askTsRef.value
        const newMessage: ChatermMessage = {
          ts: askTsRef.value,
          type: 'ask',
          ask: type,
          text
        }
        await this.postMessageToWebview({
          type: 'partialMessage',
          partialMessage: newMessage
        })
      }
    }
  }

  async handleWebviewAskResponse(askResponse: ChatermAskResponse, text?: string, cwd?: Map<string, string>) {
    this.askResponse = askResponse
    this.askResponseText = text
    if (!cwd) return
    for (const [key, value] of cwd.entries()) {
      if (this.cwd.has(key)) {
        this.cwd.set(key, value)
      }
    }
  }

  async say(type: ChatermSay, text?: string, partial?: boolean): Promise<undefined> {
    if (this.abort) {
      throw new Error('Chaterm instance aborted')
    }
    if (text === undefined || text === '') {
      console.warn('Chaterm say called with empty text, ignoring')
      return
    }

    if (partial !== undefined) {
      await this.handleSayPartialMessage(type, text, partial)
    } else {
      // this is a new non-partial message, so add it like normal
      const sayTs = Date.now()
      this.lastMessageTs = sayTs
      await this.addToChatermMessages({
        ts: sayTs,
        type: 'say',
        say: type,
        text
      })
      await this.postStateToWebview()
    }
  }

  private async handleSayPartialMessage(type: ChatermSay, text?: string, partial?: boolean): Promise<void> {
    const lastMessage = this.chatermMessages.at(-1)
    const isUpdatingPreviousPartial = lastMessage && lastMessage.partial && lastMessage.type === 'say' && lastMessage.say === type
    if (partial) {
      if (isUpdatingPreviousPartial) {
        // if (lastMessage.text && lastMessage.type === 'say' && lastMessage.say === 'command_output') {
        // if (lastMessage.text) {
        //   lastMessage.text += '\n' + text
        // } else {

        // }
        lastMessage.text = text
        lastMessage.partial = partial
        await this.postMessageToWebview({
          type: 'partialMessage',
          partialMessage: lastMessage
        })
      } else {
        // this is a new partial message, so add it with partial state
        const sayTs = Date.now()
        this.lastMessageTs = sayTs
        await this.addToChatermMessages({
          ts: sayTs,
          type: 'say',
          say: type,
          text,
          partial
        })
        await this.postStateToWebview()
        if (type === 'command_output') {
          const newMsg = this.chatermMessages.at(-1)!
          await this.postMessageToWebview({
            type: 'partialMessage',
            partialMessage: newMsg
          })
        }
      }
    } else {
      // partial=false means its a complete version of a previously partial message
      if (isUpdatingPreviousPartial) {
        // this is the complete version of a previously partial message, so replace the partial with the complete version
        this.lastMessageTs = lastMessage.ts
        lastMessage.text = text
        lastMessage.partial = false

        // instead of streaming partialMessage events, we do a save and post like normal to persist to disk
        await this.saveChatermMessagesAndUpdateHistory()
        await this.postMessageToWebview({
          type: 'partialMessage',
          partialMessage: lastMessage
        }) // more performant than an entire postStateToWebview
      } else {
        // this is a new partial=false message, so add it like normal
        const sayTs = Date.now()
        this.lastMessageTs = sayTs
        const newMessage: ChatermMessage = {
          ts: sayTs,
          type: 'say',
          say: type,
          text
        }
        await this.addToChatermMessages(newMessage)
        await this.postMessageToWebview({
          type: 'partialMessage',
          partialMessage: newMessage
        })
      }
    }
  }

  async sayAndCreateMissingParamError(toolName: ToolUseName, paramName: string, relPath?: string) {
    await this.say(
      'error',
      `Chaterm tried to use ${toolName}${
        relPath ? ` for '${relPath.toPosix()}'` : ''
      } without value for required parameter '${paramName}'. Retrying...`
    )
    return formatResponse.toolError(formatResponse.missingToolParameterError(paramName))
  }

  async removeLastPartialMessageIfExistsWithType(type: 'ask' | 'say', askOrSay: ChatermAsk | ChatermSay) {
    const lastMessage = this.chatermMessages.at(-1)
    if (lastMessage?.partial && lastMessage.type === type && (lastMessage.ask === askOrSay || lastMessage.say === askOrSay)) {
      this.chatermMessages.pop()
      await this.saveChatermMessagesAndUpdateHistory()
      await this.postStateToWebview()
    }
  }

  // Task lifecycle

  private async startTask(task?: string): Promise<void> {
    this.chatermMessages = []
    this.apiConversationHistory = []

    await this.postStateToWebview()

    await this.say('text', task)

    this.isInitialized = true

    // let imageBlocks: Anthropic.ImageBlockParam[] = formatResponse.imageBlocks(images)
    await this.initiateTaskLoop([
      {
        type: 'text',
        text: `<task>\n${task}\n</task>`
      }
      // ...imageBlocks,
    ])
  }

  private async resumeTaskFromHistory() {
    const modifiedChatermMessages = await getChatermMessages(this.taskId)

    // Remove any resume messages that may have been added before
    const lastRelevantMessageIndex = findLastIndex(modifiedChatermMessages, (m) => !(m.ask === 'resume_task' || m.ask === 'resume_completed_task'))
    if (lastRelevantMessageIndex !== -1) {
      modifiedChatermMessages.splice(lastRelevantMessageIndex + 1)
    }

    // since we don't use api_req_finished anymore, we need to check if the last api_req_started has a cost value, if it doesn't and no cancellation reason to present, then we remove it since it indicates an api request without any partial content streamed
    const lastApiReqStartedIndex = findLastIndex(modifiedChatermMessages, (m) => m.type === 'say' && m.say === 'api_req_started')
    if (lastApiReqStartedIndex !== -1) {
      const lastApiReqStarted = modifiedChatermMessages[lastApiReqStartedIndex]
      const { cost, cancelReason }: ChatermApiReqInfo = JSON.parse(lastApiReqStarted.text || '{}')
      if (cost === undefined && cancelReason === undefined) {
        modifiedChatermMessages.splice(lastApiReqStartedIndex, 1)
      }
    }

    await this.overwriteChatermMessages(modifiedChatermMessages)
    this.chatermMessages = await getChatermMessages(this.taskId)

    this.apiConversationHistory = await getSavedApiConversationHistory(this.taskId)

    // load the context history state
    await this.contextManager.initializeContextHistory(this.taskId) // TODO:fixme

    const lastChatermMessage = this.chatermMessages.at(-1)

    let askType: ChatermAsk
    if (lastChatermMessage?.ask === 'completion_result') {
      askType = 'resume_completed_task'
    } else {
      askType = 'resume_task'
    }

    this.isInitialized = true

    const { response, text } = await this.ask(askType) // calls poststatetowebview
    let responseText: string | undefined
    if (response === 'messageResponse') {
      await this.say('user_feedback', text)
      responseText = text
    }

    const existingApiConversationHistory: Anthropic.Messages.MessageParam[] = await getSavedApiConversationHistory(this.taskId)

    // Remove the last user message so we can update it with the resume message
    let modifiedOldUserContent: UserContent // either the last message if its user message, or the user message before the last (assistant) message
    let modifiedApiConversationHistory: Anthropic.Messages.MessageParam[] // need to remove the last user message to replace with new modified user message
    if (existingApiConversationHistory.length > 0) {
      const lastMessage = existingApiConversationHistory[existingApiConversationHistory.length - 1]
      if (lastMessage.role === 'assistant') {
        modifiedApiConversationHistory = [...existingApiConversationHistory]
        modifiedOldUserContent = []
      } else if (lastMessage.role === 'user') {
        const existingUserContent: UserContent = Array.isArray(lastMessage.content)
          ? lastMessage.content
          : [{ type: 'text', text: lastMessage.content }]
        modifiedApiConversationHistory = existingApiConversationHistory.slice(0, -1)
        modifiedOldUserContent = [...existingUserContent]
      } else {
        throw new Error('Unexpected: Last message is not a user or assistant message')
      }
    } else {
      throw new Error('Unexpected: No existing API conversation history')
    }

    let newUserContent: UserContent = [...modifiedOldUserContent]

    const agoText = (() => {
      const timestamp = lastChatermMessage?.ts ?? Date.now()
      const now = Date.now()
      const diff = now - timestamp
      const minutes = Math.floor(diff / 60000)
      const hours = Math.floor(minutes / 60)
      const days = Math.floor(hours / 24)

      if (days > 0) {
        return `${days} day${days > 1 ? 's' : ''} ago`
      }
      if (hours > 0) {
        return `${hours} hour${hours > 1 ? 's' : ''} ago`
      }
      if (minutes > 0) {
        return `${minutes} minute${minutes > 1 ? 's' : ''} ago`
      }
      return 'just now'
    })()

    const wasRecent = lastChatermMessage?.ts && Date.now() - lastChatermMessage.ts < 30_000
    const chatSettings = await getGlobalState('chatSettings')

    const [taskResumptionMessage, userResponseMessage] = formatResponse.taskResumption(chatSettings?.mode, agoText, wasRecent, responseText)

    if (taskResumptionMessage !== '') {
      newUserContent.push({
        type: 'text',
        text: taskResumptionMessage
      })
    }

    if (userResponseMessage !== '') {
      newUserContent.push({
        type: 'text',
        text: userResponseMessage
      })
    }

    await this.overwriteApiConversationHistory(modifiedApiConversationHistory)
    await this.initiateTaskLoop(newUserContent)
  }

  private async initiateTaskLoop(userContent: UserContent): Promise<void> {
    let nextUserContent = userContent
    let includeHostDetails = true
    while (!this.abort) {
      const didEndLoop = await this.recursivelyMakeChatermRequests(nextUserContent, includeHostDetails)
      includeHostDetails = false // we only need file details the first time

      //const totalCost = this.calculateApiCost(totalInputTokens, totalOutputTokens)
      if (didEndLoop) {
        // For now a task never 'completes'. This will only happen if the user hits max requests and denies resetting the count.
        //this.say("task_completed", `Task completed. Total API usage cost: ${totalCost}`)
        break
      } else {
        nextUserContent = [
          {
            type: 'text',
            text: formatResponse.noToolsUsed()
          }
        ]
        this.consecutiveMistakeCount++
      }
    }
  }

  async abortTask() {
    this.abort = true // will stop any autonomously running promises
    this.remoteTerminalManager.disposeAll()
  }

  // Checkpoints

  async saveCheckpoint(isAttemptCompletionMessage: boolean = false) {
    // Set isCheckpointCheckedOut to false for all checkpoint_created messages
    this.chatermMessages.forEach((message) => {
      if (message.say === 'checkpoint_created') {
        message.isCheckpointCheckedOut = false
      }
    })

    if (!isAttemptCompletionMessage) {
      // ensure we aren't creating a duplicate checkpoint
      const lastMessage = this.chatermMessages.at(-1)
      if (lastMessage?.say === 'checkpoint_created') {
        return
      }
    } else {
      // attempt completion requires checkpoint to be sync so that we can present button after attempt_completion
      // const commitHash = await this.checkpointTracker?.commit()
      // For attempt_completion, find the last completion_result message and set its checkpoint hash. This will be used to present the 'see new changes' button
      const lastCompletionResultMessage = findLast(this.chatermMessages, (m) => m.say === 'completion_result' || m.ask === 'completion_result')
      if (lastCompletionResultMessage) {
        // lastCompletionResultMessage.lastCheckpointHash = commitHash
        await this.saveChatermMessagesAndUpdateHistory()
      }
    }
  }

  private truncateCommandOutput(output: string): string {
    const MAX_OUTPUT_LENGTH = 8000
    const HEAD_LENGTH = 2000
    const TAIL_LENGTH = 6000
    const headLines = 50
    const tailLines = 150

    if (output.length <= MAX_OUTPUT_LENGTH) {
      return output
    }

    const lines = output.split('\n')
    const totalLines = lines.length

    if (totalLines <= headLines + tailLines) {
      const headPart = output.substring(0, HEAD_LENGTH)
      const tailPart = output.substring(output.length - TAIL_LENGTH)
      const truncatedBytes = output.length - HEAD_LENGTH - TAIL_LENGTH
      return `${headPart}\n\n${formatMessage(this.messages.outputTruncatedChars, { count: truncatedBytes })}\n\n${tailPart}`
    }

    const headPart = lines.slice(0, headLines).join('\n')
    const tailPart = lines.slice(-tailLines).join('\n')
    const truncatedLines = totalLines - headLines - tailLines

    return `${headPart}\n\n${formatMessage(this.messages.outputTruncatedLines, { count: truncatedLines })}\n\n${tailPart}`
  }

  async executeCommandTool(command: string, ip: string): Promise<ToolResponse> {
    try {
      const terminalInfo = await this.connectTerminal(ip)
      if (!terminalInfo) {
        await this.ask('ssh_con_failed', this.messages.sshConnectionFailed, false)
        await this.abortTask()
        return 'Failed to connect to terminal'
      }
      terminalInfo.terminal.show()
      const process = this.remoteTerminalManager.runCommand(terminalInfo, command, this.cwd.get(ip) || undefined)

      // Chunked terminal output buffering
      const CHUNK_LINE_COUNT = 20
      const CHUNK_BYTE_SIZE = 2048 // 2KB
      const CHUNK_DEBOUNCE_MS = 100

      let outputBuffer: string[] = []
      let outputBufferSize: number = 0
      let chunkTimer: NodeJS.Timeout | null = null
      let chunkEnroute = false

      const flushBuffer = async (force = false) => {
        if (!force && (chunkEnroute || outputBuffer.length === 0)) {
          return
        }
        // const chunk = outputBuffer.join('\n')
        outputBuffer = []
        outputBufferSize = 0
        chunkEnroute = true
        try {
          // Send the complete output up to now, for the frontend to replace entirely
          await this.say('command_output', result, true)
        } catch (error) {
          console.error('Error while saying for command output:', error) // Log error
        } finally {
          chunkEnroute = false
          // If more output accumulated while chunkEnroute, flush again
          if (outputBuffer.length > 0) {
            await flushBuffer()
          }
        }
      }

      const scheduleFlush = () => {
        if (chunkTimer) {
          clearTimeout(chunkTimer)
        }
        chunkTimer = setTimeout(async () => await flushBuffer(), CHUNK_DEBOUNCE_MS)
      }

      let result = ''
      process.on('line', async (line) => {
        result += line + '\n'
        outputBuffer.push(line)
        outputBufferSize += Buffer.byteLength(line, 'utf8')
        // Flush if buffer is large enough
        if (outputBuffer.length >= CHUNK_LINE_COUNT || outputBufferSize >= CHUNK_BYTE_SIZE) {
          await flushBuffer()
        } else {
          scheduleFlush()
        }
      })

      let completed = false
      process.once('completed', async () => {
        completed = true
        // Flush any remaining buffered output
        if (outputBuffer.length > 0) {
          if (chunkTimer) {
            clearTimeout(chunkTimer)
            chunkTimer = null
          }
          await flushBuffer(true)
        }
      })

      process.once('no_shell_integration', async () => {
        await this.say('shell_integration_warning')
      })

      await process

      // Wait for a short delay to ensure all messages are sent to the webview
      // This delay allows time for non-awaited promises to be created and
      // for their associated messages to be sent to the webview, maintaining
      // the correct order of messages
      await new Promise((resolve) => setTimeout(resolve, 100))

      const lastMessage = this.chatermMessages.at(-1)
      if (lastMessage?.say === 'command_output') {
        await this.say('command_output', lastMessage.text, false)
      }
      result = result.trim()

      const truncatedResult = this.truncateCommandOutput(result)

      if (completed) {
        return `${this.messages.commandExecutedOutput}${truncatedResult.length > 0 ? `\nOutput:\n${truncatedResult}` : ''}`
      } else {
        return `${this.messages.commandStillRunning}${
          truncatedResult.length > 0 ? `${this.messages.commandHereIsOutput}${truncatedResult}` : ''
        }${this.messages.commandUpdateFuture}`
      }
    } catch (err) {
      await this.ask('ssh_con_failed', err instanceof Error ? err.message : String(err), false)
      await this.abortTask()
      return `SSH connection failed: ${err instanceof Error ? err.message : String(err)}`
    }
  }

  // Check if the tool should be auto-approved based on the settings
  // Returns bool for most tools, and tuple for tools with nested settings
  shouldAutoApproveTool(toolName: ToolUseName): boolean | [boolean, boolean] {
    if (this.autoApprovalSettings.enabled) {
      switch (toolName) {
        case 'execute_command':
          return [this.autoApprovalSettings.actions.executeSafeCommands ?? false, this.autoApprovalSettings.actions.executeAllCommands ?? false]
        default:
          break
      }
    }
    return false
  }

  private formatErrorWithStatusCode(error: any): string {
    const statusCode = error.status || error.statusCode || (error.response && error.response.status)
    const message = error.message ?? JSON.stringify(serializeError(error), null, 2)

    // Only prepend the statusCode if it's not already part of the message
    return statusCode && !message.includes(statusCode.toString()) ? `${statusCode} - ${message}` : message
  }

  async *attemptApiRequest(previousApiReqIndex: number): ApiStream {
    // Build system prompt
    let systemPrompt = await this.buildSystemPrompt()

    const contextManagementMetadata = await this.contextManager.getNewContextMessagesAndMetadata(
      this.apiConversationHistory,
      this.chatermMessages,
      this.api,
      this.conversationHistoryDeletedRange,
      previousApiReqIndex,
      this.taskId
    )

    if (contextManagementMetadata.updatedConversationHistoryDeletedRange) {
      this.conversationHistoryDeletedRange = contextManagementMetadata.conversationHistoryDeletedRange
      await this.saveChatermMessagesAndUpdateHistory() // saves task history item which we use to keep track of conversation history deleted range
    }

    let stream = this.api.createMessage(systemPrompt, contextManagementMetadata.truncatedConversationHistory)

    const iterator = stream[Symbol.asyncIterator]()

    try {
      // awaiting first chunk to see if it will throw an error
      this.isWaitingForFirstChunk = true
      const firstChunk = await iterator.next()
      yield firstChunk.value
      this.isWaitingForFirstChunk = false
    } catch (error) {
      const errorMessage = this.formatErrorWithStatusCode(error)

      const { response } = await this.ask('api_req_failed', errorMessage, false)

      if (response !== 'yesButtonClicked') {
        // this will never happen since if noButtonClicked, we will clear current task, aborting this instance
        throw new Error('API request failed')
      }

      await this.say('api_req_retried')
      // delegate generator output from the recursive call
      yield* this.attemptApiRequest(previousApiReqIndex)
      return
    }

    // no error, so we can continue to yield all remaining chunks
    // (needs to be placed outside of try/catch since it we want caller to handle errors not with api_req_failed as that is reserved for first chunk failures only)
    // this delegates to another generator or iterable object. In this case, it's saying "yield all remaining values from this iterator". This effectively passes along all subsequent chunks from the original stream.
    yield* iterator
  }

  async presentAssistantMessage() {
    if (this.abort) {
      throw new Error('Chaterm instance aborted')
    }

    if (this.presentAssistantMessageLocked) {
      this.presentAssistantMessageHasPendingUpdates = true
      return
    }
    this.presentAssistantMessageLocked = true
    this.presentAssistantMessageHasPendingUpdates = false

    if (this.currentStreamingContentIndex >= this.assistantMessageContent.length) {
      // this may happen if the last content block was completed before streaming could finish. if streaming is finished, and we're out of bounds then this means we already presented/executed the last content block and are ready to continue to next request
      if (this.didCompleteReadingStream) {
        this.userMessageContentReady = true
      }
      this.presentAssistantMessageLocked = false
      return
    }

    const block = cloneDeep(this.assistantMessageContent[this.currentStreamingContentIndex]) // need to create copy bc while stream is updating the array, it could be updating the reference block properties too
    switch (block.type) {
      case 'text': {
        await this.handleTextBlock(block)
        break
      }
      case 'tool_use':
        await this.handleToolUse(block)
        break
    }

    this.presentAssistantMessageLocked = false // this needs to be placed here, if not then calling this.presentAssistantMessage below would fail (sometimes) since it's locked
    if (!block.partial || this.didRejectTool || this.didAlreadyUseTool) {
      if (this.currentStreamingContentIndex === this.assistantMessageContent.length - 1) {
        this.userMessageContentReady = true // will allow pwaitfor to continue
      }

      this.currentStreamingContentIndex++

      if (this.currentStreamingContentIndex < this.assistantMessageContent.length) {
        this.presentAssistantMessage()
        return
      }
    }
    // block is partial, but the read stream may have finished
    if (this.presentAssistantMessageHasPendingUpdates) {
      this.presentAssistantMessage()
    }
  }

  async recursivelyMakeChatermRequests(userContent: UserContent, includeHostDetails: boolean = false): Promise<boolean> {
    if (this.abort) {
      throw new Error('Chaterm instance aborted')
    }

    await this.recordModelUsage()
    await this.handleConsecutiveMistakes(userContent)
    await this.handleAutoApprovalLimits()

    await this.prepareApiRequest(userContent, includeHostDetails)

    try {
      return await this.processApiStreamAndResponse()
    } catch (error) {
      // this should never happen since the only thing that can throw an error is the attemptApiRequest,
      // which is wrapped in a try catch that sends an ask where if noButtonClicked, will clear current task and destroy this instance.
      //  However to avoid unhandled promise rejection, we will end this loop which will end execution of this instance (see startTask)
      return true // needs to be true so parent loop knows to end task
    }
  }

  private async recordModelUsage(): Promise<void> {
    const currentProviderId = (await getGlobalState('apiProvider')) as string
    if (currentProviderId && this.api.getModel().id) {
      try {
        const chatSettings = await getGlobalState('chatSettings')
        this.modelContextTracker.recordModelUsage(currentProviderId, this.api.getModel().id, chatSettings?.mode)
      } catch {}
    }
  }

  private async handleConsecutiveMistakes(userContent: UserContent): Promise<void> {
    if (this.consecutiveMistakeCount < 3) return

    if (this.autoApprovalSettings.enabled && this.autoApprovalSettings.enableNotifications) {
      showSystemNotification({
        subtitle: 'Error',
        message: 'Chaterm is having trouble. Would you like to continue the task?'
      })
    }

    const errorMessage = this.api.getModel().id.includes('claude')
      ? this.messages.consecutiveMistakesErrorClaude
      : this.messages.consecutiveMistakesErrorOther

    const { response, text } = await this.ask('mistake_limit_reached', errorMessage)

    if (response === 'messageResponse') {
      userContent.push({
        type: 'text',
        text: formatResponse.tooManyMistakes(text)
      } as Anthropic.Messages.TextBlockParam)
    }

    this.consecutiveMistakeCount = 0
  }

  private async handleAutoApprovalLimits(): Promise<void> {
    if (!this.autoApprovalSettings.enabled || this.consecutiveAutoApprovedRequestsCount < this.autoApprovalSettings.maxRequests) {
      return
    }

    if (this.autoApprovalSettings.enableNotifications) {
      showSystemNotification({
        subtitle: 'Max Requests Reached',
        message: formatMessage(this.messages.autoApprovalMaxRequestsMessage, { count: this.autoApprovalSettings.maxRequests.toString() })
      })
    }

    await this.ask(
      'auto_approval_max_req_reached',
      formatMessage(this.messages.autoApprovalMaxRequestsMessage, { count: this.autoApprovalSettings.maxRequests.toString() })
    )

    this.consecutiveAutoApprovedRequestsCount = 0
  }

  private async prepareApiRequest(userContent: UserContent, includeHostDetails: boolean): Promise<void> {
    await this.say(
      'api_req_started',
      JSON.stringify({
        request: userContent.map((block) => formatContentBlockToMarkdown(block)).join('\n\n') + '\n\nLoading...'
      })
    )

    await this.handleFirstRequestCheckpoint()

    const [parsedUserContent, environmentDetails] = await this.loadContext(userContent, includeHostDetails)
    userContent.length = 0
    userContent.push(...parsedUserContent)
    userContent.push({ type: 'text', text: environmentDetails })

    await this.addToApiConversationHistory({
      role: 'user',
      content: userContent
    })
    const chatSettings = await getGlobalState('chatSettings')
    telemetryService.captureApiRequestEvent(this.taskId, await getGlobalState('apiProvider'), this.api.getModel().id, 'user', chatSettings?.mode)
    // Update API request message
    await this.updateApiRequestMessage(userContent)
  }

  private async handleFirstRequestCheckpoint(): Promise<void> {
    const isFirstRequest = this.chatermMessages.filter((m) => m.say === 'api_req_started').length === 0
    if (!isFirstRequest) return

    await this.say('checkpoint_created')

    // Update checkpoint message (waiting for CheckpointTracker initialization)
    const lastCheckpointMessage = findLast(this.chatermMessages, (m) => m.say === 'checkpoint_created')
    if (lastCheckpointMessage) {
      await this.saveChatermMessagesAndUpdateHistory()
    }
  }

  private async updateApiRequestMessage(userContent: UserContent): Promise<void> {
    const lastApiReqIndex = findLastIndex(this.chatermMessages, (m) => m.say === 'api_req_started')
    this.chatermMessages[lastApiReqIndex].text = JSON.stringify({
      request: userContent.map((block) => formatContentBlockToMarkdown(block)).join('\n\n')
    } satisfies ChatermApiReqInfo)

    await this.saveChatermMessagesAndUpdateHistory()
    await this.postStateToWebview()
  }

  private async processApiStreamAndResponse(): Promise<boolean> {
    const streamMetrics = this.createStreamMetrics()
    const messageUpdater = this.createMessageUpdater(streamMetrics)

    this.resetStreamingState()

    const previousApiReqIndex = findLastIndex(this.chatermMessages, (m) => m.say === 'api_req_started')
    const stream = this.attemptApiRequest(previousApiReqIndex)

    const assistantMessage = await this.processStream(stream, streamMetrics, messageUpdater)

    await this.handleStreamUsageUpdate(streamMetrics, messageUpdater)

    return await this.processAssistantResponse(assistantMessage)
  }

  private createStreamMetrics() {
    return {
      cacheWriteTokens: 0,
      cacheReadTokens: 0,
      inputTokens: 0,
      outputTokens: 0,
      totalCost: undefined as number | undefined,
      didReceiveUsageChunk: false
    }
  }

  private createMessageUpdater(streamMetrics: any) {
    const lastApiReqIndex = findLastIndex(this.chatermMessages, (m) => m.say === 'api_req_started')

    return {
      updateApiReqMsg: (cancelReason?: ChatermApiReqCancelReason, streamingFailedMessage?: string) => {
        this.chatermMessages[lastApiReqIndex].text = JSON.stringify({
          ...JSON.parse(this.chatermMessages[lastApiReqIndex].text || '{}'),
          tokensIn: streamMetrics.inputTokens,
          tokensOut: streamMetrics.outputTokens,
          cacheWrites: streamMetrics.cacheWriteTokens,
          cacheReads: streamMetrics.cacheReadTokens,
          cost:
            streamMetrics.totalCost ??
            calculateApiCostAnthropic(
              this.api.getModel().info,
              streamMetrics.inputTokens,
              streamMetrics.outputTokens,
              streamMetrics.cacheWriteTokens,
              streamMetrics.cacheReadTokens
            ),
          cancelReason,
          streamingFailedMessage
        } satisfies ChatermApiReqInfo)
      }
    }
  }

  private resetStreamingState(): void {
    this.currentStreamingContentIndex = 0
    this.assistantMessageContent = []
    this.didCompleteReadingStream = false
    this.userMessageContent = []
    this.userMessageContentReady = false
    this.didRejectTool = false
    this.didAlreadyUseTool = false
    this.presentAssistantMessageLocked = false
    this.presentAssistantMessageHasPendingUpdates = false
    // this.didAutomaticallyRetryFailedApiRequest = false
    this.isInsideThinkingBlock = false
  }

  private async processStream(stream: any, streamMetrics: any, messageUpdater: any): Promise<string> {
    let assistantMessage = ''
    let reasoningMessage = ''
    this.isStreaming = true

    const abortStream = async (cancelReason: ChatermApiReqCancelReason, streamingFailedMessage?: string) => {
      await this.handleStreamAbort(assistantMessage, cancelReason, streamingFailedMessage, messageUpdater)
    }

    try {
      for await (const chunk of stream) {
        if (!chunk) continue

        switch (chunk.type) {
          case 'usage':
            this.handleUsageChunk(chunk, streamMetrics)
            break
          case 'reasoning':
            reasoningMessage = await this.handleReasoningChunk(chunk, reasoningMessage)
            break
          case 'text':
            assistantMessage = await this.handleTextChunk(chunk, assistantMessage, reasoningMessage)
            break
        }

        if (await this.shouldInterruptStream(assistantMessage, abortStream)) {
          break
        }
      }
    } catch (error) {
      if (!this.abandoned) {
        await this.handleStreamError(error, abortStream)
      }
    } finally {
      this.isStreaming = false
    }

    return assistantMessage
  }

  private handleUsageChunk(chunk: any, streamMetrics: any): void {
    streamMetrics.didReceiveUsageChunk = true
    streamMetrics.inputTokens += chunk.inputTokens
    streamMetrics.outputTokens += chunk.outputTokens
    streamMetrics.cacheWriteTokens += chunk.cacheWriteTokens ?? 0
    streamMetrics.cacheReadTokens += chunk.cacheReadTokens ?? 0
    streamMetrics.totalCost = chunk.totalCost
  }

  private async handleReasoningChunk(chunk: any, reasoningMessage: string): Promise<string> {
    reasoningMessage += chunk.reasoning
    if (!this.abort) {
      await this.say('reasoning', reasoningMessage, true)
    }
    return reasoningMessage
  }

  private async handleTextChunk(chunk: any, assistantMessage: string, reasoningMessage: string): Promise<string> {
    if (reasoningMessage && assistantMessage.length === 0) {
      await this.say('reasoning', reasoningMessage, false)
    }

    assistantMessage += chunk.text
    const prevLength = this.assistantMessageContent.length
    this.assistantMessageContent = parseAssistantMessageV2(assistantMessage)

    if (this.assistantMessageContent.length > prevLength) {
      this.userMessageContentReady = false
    }

    this.presentAssistantMessage()
    return assistantMessage
  }

  private async shouldInterruptStream(
    assistantMessage: string,
    abortStream: (cancelReason: ChatermApiReqCancelReason, streamingFailedMessage?: string) => Promise<void>
  ): Promise<boolean> {
    if (this.abort) {
      console.log('aborting stream...')
      if (!this.abandoned) {
        await abortStream('user_cancelled')
      }
      return true
    }

    if (this.didRejectTool) {
      assistantMessage += this.messages.responseInterruptedUserFeedback
      return true
    }

    if (this.didAlreadyUseTool) {
      assistantMessage += this.messages.responseInterruptedToolUse
      return true
    }

    return false
  }

  private async handleStreamAbort(
    assistantMessage: string,
    cancelReason: ChatermApiReqCancelReason,
    streamingFailedMessage: string | undefined,
    messageUpdater: any
  ): Promise<void> {
    const lastMessage = this.chatermMessages.at(-1)
    if (lastMessage && lastMessage.partial) {
      lastMessage.partial = false
      console.log('updating partial message', lastMessage)
    }

    await this.addToApiConversationHistory({
      role: 'assistant',
      content: [
        {
          type: 'text',
          text:
            assistantMessage +
            `\n\n[${cancelReason === 'streaming_failed' ? this.messages.responseInterruptedApiError : this.messages.responseInterruptedUser}]`
        }
      ]
    })

    messageUpdater.updateApiReqMsg(cancelReason, streamingFailedMessage)
    await this.saveChatermMessagesAndUpdateHistory()

    // telemetryService.captureConversationTurnEvent(this.taskId, await getGlobalState('apiProvider'), this.api.getModel().id, 'assistant')

    this.didFinishAbortingStream = true
  }

  private async handleStreamError(
    error: any,
    abortStream: (cancelReason: ChatermApiReqCancelReason, streamingFailedMessage?: string) => Promise<void>
  ): Promise<void> {
    this.abortTask()
    const errorMessage = this.formatErrorWithStatusCode(error)
    await abortStream('streaming_failed', errorMessage)
    await this.reinitExistingTaskFromId(this.taskId)
  }

  private async handleStreamUsageUpdate(streamMetrics: any, messageUpdater: any): Promise<void> {
    if (!streamMetrics.didReceiveUsageChunk) {
      // Asynchronously get usage statistics
      this.api.getApiStreamUsage?.().then(async (apiStreamUsage) => {
        if (apiStreamUsage) {
          streamMetrics.inputTokens += apiStreamUsage.inputTokens
          streamMetrics.outputTokens += apiStreamUsage.outputTokens
          streamMetrics.cacheWriteTokens += apiStreamUsage.cacheWriteTokens ?? 0
          streamMetrics.cacheReadTokens += apiStreamUsage.cacheReadTokens ?? 0
          streamMetrics.totalCost = apiStreamUsage.totalCost
        }
        messageUpdater.updateApiReqMsg()
        await this.saveChatermMessagesAndUpdateHistory()
        await this.postStateToWebview()
      })
    }

    if (this.abort) {
      throw new Error('Chaterm instance aborted')
    }

    this.didCompleteReadingStream = true
    this.finalizePartialBlocks()

    messageUpdater.updateApiReqMsg()
    await this.saveChatermMessagesAndUpdateHistory()
    await this.postStateToWebview()
  }

  private finalizePartialBlocks(): void {
    const partialBlocks = this.assistantMessageContent.filter((block) => block.partial)
    partialBlocks.forEach((block) => {
      block.partial = false
    })

    if (partialBlocks.length > 0) {
      this.presentAssistantMessage()
    }
  }

  private async processAssistantResponse(assistantMessage: string): Promise<boolean> {
    if (assistantMessage.length === 0) {
      return await this.handleEmptyAssistantResponse()
    }
    // telemetryService.captureConversationTurnEvent(this.taskId, await getGlobalState('apiProvider'), this.api.getModel().id, 'assistant')

    await this.addToApiConversationHistory({
      role: 'assistant',
      content: [{ type: 'text', text: assistantMessage }]
    })

    await pWaitFor(() => this.userMessageContentReady)

    return await this.recursivelyMakeChatermRequests(this.userMessageContent)
  }

  private async handleEmptyAssistantResponse(): Promise<boolean> {
    await this.say('error', this.messages.unexpectedApiResponse)

    await this.addToApiConversationHistory({
      role: 'assistant',
      content: [
        {
          type: 'text',
          text: this.messages.failureNoResponse
        }
      ]
    })

    return false
  }

  async loadContext(userContent: UserContent, includeHostDetails: boolean = false): Promise<[UserContent, string]> {
    const processUserContent = async () => {
      return await Promise.all(
        userContent.map(async (block) => {
          if (block.type === 'text') {
            // We need to ensure any user generated content is wrapped in one of these tags so that we know to parse mentions
            // FIXME: Only parse text in between these tags instead of the entire text block which may contain other tool results. This is part of a larger issue where we shouldn't be using regex to parse mentions in the first place (ie for cases where file paths have spaces)
            if (
              block.text.includes('<feedback>') ||
              block.text.includes('<answer>') ||
              block.text.includes('<task>') ||
              block.text.includes('<user_message>')
            ) {
              return {
                ...block
                //text: processedText,
              }
            }
          }
          return block
        })
      )
    }

    // Run initial promises in parallel
    const [processedUserContent, environmentDetails] = await Promise.all([processUserContent(), this.getEnvironmentDetails(includeHostDetails)])

    // Return all results
    return [processedUserContent, environmentDetails]
  }

  async getEnvironmentDetails(includeHostDetails: boolean = false) {
    let details = ''
    // Add current time information with timezone
    const now = new Date()
    const formatter = new Intl.DateTimeFormat(undefined, {
      year: 'numeric',
      month: 'numeric',
      day: 'numeric',
      hour: 'numeric',
      minute: 'numeric',
      second: 'numeric',
      hour12: true
    })
    const timeZone = formatter.resolvedOptions().timeZone
    const timeZoneOffset = -now.getTimezoneOffset() / 60 // Convert to hours and invert sign to match conventional notation
    const timeZoneOffsetStr = `${timeZoneOffset >= 0 ? '+' : ''}${timeZoneOffset}:00`
    details += `\n\n# ${this.messages.currentTimeTitle}:\n${formatter.format(now)} (${timeZone}, UTC${timeZoneOffsetStr})`

    if (includeHostDetails && this.hosts && this.hosts.length > 0) {
      details += `\n\n# ${this.messages.currentHostsTitle}:\n${this.hosts.map((h) => h.host).join(', ')}`

      for (const host of this.hosts) {
        let currentCwd = this.cwd.get(host.host)
        if (!currentCwd) {
          currentCwd = (await this.executeCommandInRemoteServer('pwd', host.host))?.trim()
          this.cwd.set(host.host, currentCwd)
        }

        details += `\n\n# ${formatMessage(this.messages.hostWorkingDirectory, { host: host.host, cwd: currentCwd })}:\n`

        const res = await this.executeCommandInRemoteServer('ls -al', host.host, currentCwd)

        const processLsOutput = (output: string): string => {
          const lines = output.split('\n')
          const totalLine = lines[0]
          const fileLines = lines.slice(1).filter((line) => line.trim() !== '')
          const limitedLines = fileLines.slice(0, 200)
          let result = totalLine + '\n'
          result += limitedLines.join('\n')
          if (fileLines.length > 200) {
            result += formatMessage(this.messages.moreFilesNotShown, { count: fileLines.length - 200 })
          }
          return result
        }

        const processedOutput = processLsOutput(res)
        details += processedOutput
      }
    }

    // Add context window usage information
    const { contextWindow } = getContextWindowInfo(this.api)

    // Get the token count from the most recent API request to accurately reflect context management
    const getTotalTokensFromApiReqMessage = (msg: ChatermMessage) => {
      if (!msg.text) {
        return 0
      }
      try {
        const { tokensIn, tokensOut, cacheWrites, cacheReads } = JSON.parse(msg.text)
        return (tokensIn || 0) + (tokensOut || 0) + (cacheWrites || 0) + (cacheReads || 0)
      } catch (e) {
        return 0
      }
    }

    const modifiedMessages = combineApiRequests(combineCommandSequences(this.chatermMessages.slice(1)))
    const lastApiReqMessage = findLast(modifiedMessages, (msg) => {
      if (msg.say !== 'api_req_started') {
        return false
      }
      return getTotalTokensFromApiReqMessage(msg) > 0
    })

    const lastApiReqTotalTokens = lastApiReqMessage ? getTotalTokensFromApiReqMessage(lastApiReqMessage) : 0
    const usagePercentage = Math.round((lastApiReqTotalTokens / contextWindow) * 100)

    details += `\n\n# ${this.messages.contextWindowUsageTitle}:`
    details += `\n${formatMessage(this.messages.tokensUsed, {
      used: lastApiReqTotalTokens.toLocaleString(),
      total: (contextWindow / 1000).toLocaleString(),
      percentage: usagePercentage
    })}`

    return `<environment_details>\n${details.trim()}\n</environment_details>`
  }

  private async handleExecuteCommandToolUse(block: ToolUse) {
    let command: string | undefined = block.params.command
    let ip: string | undefined = block.params.ip
    const toolDescription = this.getToolDescription(block)
    const requiresApprovalRaw: string | undefined = block.params.requires_approval
    const requiresApprovalPerLLM = requiresApprovalRaw?.toLowerCase() === 'true'

    try {
      if (block.partial) {
        if (!this.shouldAutoApproveTool(block.name)) {
          await this.ask('command', this.removeClosingTag(block.partial, 'command', command), block.partial).catch(() => {})
        }
        return
      } else {
        if (!command) return this.handleMissingParam('command', toolDescription)
        if (!ip) return this.handleMissingParam('ip', toolDescription)
        if (!requiresApprovalRaw) return this.handleMissingParam('requires_approval', toolDescription)

        this.consecutiveMistakeCount = 0
        let didAutoApprove = false
        const chatSettings = await getGlobalState('chatSettings')

        if (chatSettings?.mode === 'cmd') {
          await this.askApproval(toolDescription, 'command', command) // Wait for frontend to execute command and return result
          return
        }

        const autoApproveResult = this.shouldAutoApproveTool(block.name)
        let [autoApproveSafe, autoApproveAll] = Array.isArray(autoApproveResult) ? autoApproveResult : [autoApproveResult, false]

        if ((!requiresApprovalPerLLM && autoApproveSafe) || (requiresApprovalPerLLM && autoApproveSafe && autoApproveAll)) {
          this.removeLastPartialMessageIfExistsWithType('ask', 'command')
          await this.say('command', command, false)
          this.consecutiveAutoApprovedRequestsCount++
          didAutoApprove = true
        } else {
          this.showNotificationIfNeeded(`Chaterm wants to execute a command: ${command}`)
          const didApprove = await this.askApproval(toolDescription, 'command', command)
          if (!didApprove) {
            await this.saveCheckpoint()
            return
          }
        }

        let timeoutId: NodeJS.Timeout | undefined
        if (didAutoApprove && this.autoApprovalSettings.enableNotifications) {
          timeoutId = setTimeout(() => {
            showSystemNotification({
              subtitle: 'Command is still running',
              message: 'An auto-approved command has been running for 30s, and may need your attention.'
            })
          }, 30_000)
        }
        const ipList = ip!.split(',')
        let result = ''
        for (const ip of ipList) {
          result += `\n\n# Executing result on ${ip}:`
          result += await this.executeCommandTool(command!, ip!)
        }
        if (timeoutId) {
          clearTimeout(timeoutId)
        }

        this.workspaceTracker.populateFilePaths()

        this.pushToolResult(toolDescription, result)

        await this.saveCheckpoint()
      }
    } catch (error) {
      await this.handleToolError(toolDescription, 'executing command', error as Error)
      await this.saveCheckpoint()
    }
  }
  private async handleMissingParam(paramName: string, toolDescription: string): Promise<void> {
    this.consecutiveMistakeCount++
    this.pushToolResult(toolDescription, await this.sayAndCreateMissingParamError('execute_command', paramName))
    return this.saveCheckpoint()
  }

  private getToolDescription(block: any): string {
    switch (block.name) {
      case 'execute_command':
        return `[${block.name} for '${block.params.command}']`
      case 'ask_followup_question':
        return `[${block.name} for '${block.params.question}']`
      case 'attempt_completion':
        return `[${block.name}]`
      case 'new_task':
        return `[${block.name} for creating a new task]`
      case 'condense':
        return `[${block.name}]`
      case 'report_bug':
        return `[${block.name}]`
      default:
        return `[${block.name}]`
    }
  }

  private pushToolResult(toolDescription: string, content: ToolResponse): void {
    this.userMessageContent.push({
      type: 'text',
      text: `${toolDescription} Result:`
    })
    if (typeof content === 'string') {
      this.userMessageContent.push({
        type: 'text',
        text: content || '(tool did not return anything)'
      })
    } else {
      this.userMessageContent.push(...content)
    }
    this.didAlreadyUseTool = true
  }

  private pushAdditionalToolFeedback(feedback?: string): void {
    if (!feedback) return
    const truncatedFeedback = this.truncateCommandOutput(feedback)
    const content = formatResponse.toolResult(formatMessage(this.messages.userProvidedFeedback, { feedback: truncatedFeedback }))
    if (typeof content === 'string') {
      this.userMessageContent.push({ type: 'text', text: content })
    } else {
      this.userMessageContent.push(...content)
    }
  }

  private async askApproval(toolDescription: string, type: ChatermAsk, partialMessage?: string): Promise<boolean> {
    const { response, text } = await this.ask(type, partialMessage, false)
    const approved = response === 'yesButtonClicked'
    if (!approved) {
      this.pushToolResult(toolDescription, formatResponse.toolDenied())
      if (text) {
        this.pushAdditionalToolFeedback(text)
        await this.say('user_feedback', text)
        await this.saveCheckpoint()
      }
      this.didRejectTool = true
    } else if (text) {
      this.pushAdditionalToolFeedback(text)
      await this.say('user_feedback', text)
      await this.saveCheckpoint()
    }
    return approved
  }

  private showNotificationIfNeeded(message: string): void {
    if (this.autoApprovalSettings.enabled && this.autoApprovalSettings.enableNotifications) {
      showSystemNotification({ subtitle: 'Approval Required', message })
    }
  }

  private removeClosingTag(isPartial: boolean, tag: ToolParamName, text?: string): string {
    if (!isPartial) return text || ''
    if (!text) return ''
    const tagRegex = new RegExp(
      `\\s?<\\/?${tag
        .split('')
        .map((c) => `(?:${c})?`)
        .join('')}$`,
      'g'
    )
    return text.replace(tagRegex, '')
  }

  private async handleToolError(toolDescription: string, action: string, error: Error): Promise<void> {
    if (this.abandoned) {
      console.log('Ignoring error since task was abandoned')
      return
    }
    const errorString = `Error ${action}: ${JSON.stringify(serializeError(error))}`
    await this.say('error', `Error ${action}:\n${error.message ?? JSON.stringify(serializeError(error), null, 2)}`)
    this.pushToolResult(toolDescription, formatResponse.toolError(errorString))
  }

  private async handleAskFollowupQuestionToolUse(block: ToolUse): Promise<void> {
    const toolDescription = this.getToolDescription(block)
    const question: string | undefined = block.params.question
    const optionsRaw: string | undefined = block.params.options

    const sharedMessage: ChatermAskQuestion = {
      question: this.removeClosingTag(block.partial, 'question', question),
      options: parsePartialArrayString(this.removeClosingTag(block.partial, 'options', optionsRaw))
    }

    try {
      if (block.partial) {
        await this.ask('followup', JSON.stringify(sharedMessage), block.partial).catch(() => {})
        return
      }

      if (!question) {
        this.consecutiveMistakeCount++
        this.pushToolResult(toolDescription, await this.sayAndCreateMissingParamError('ask_followup_question', 'question'))
        await this.saveCheckpoint()
        return
      }
      this.consecutiveMistakeCount = 0

      if (this.autoApprovalSettings.enabled && this.autoApprovalSettings.enableNotifications) {
        showSystemNotification({
          subtitle: 'Chaterm has a question...',
          message: question.replace(/\n/g, ' ')
        })
      }
      // Store the number of options for telemetry
      const options = parsePartialArrayString(optionsRaw || '[]')

      const { text } = await this.ask('followup', JSON.stringify(sharedMessage), false)

      if (optionsRaw && text && parsePartialArrayString(optionsRaw).includes(text)) {
        const lastFollowupMessage = findLast(this.chatermMessages, (m) => m.ask === 'followup')
        if (lastFollowupMessage) {
          lastFollowupMessage.text = JSON.stringify({
            ...sharedMessage,
            selected: text
          } as ChatermAskQuestion)
          await this.saveChatermMessagesAndUpdateHistory()
          telemetryService.captureOptionSelected(this.taskId, options.length, 'act')
        }
      } else {
        telemetryService.captureOptionsIgnored(this.taskId, options.length, 'act')
        await this.say('user_feedback', text ?? '')
      }

      this.pushToolResult(toolDescription, formatResponse.toolResult(`<answer>\n${text}\n</answer>`))
      await this.saveCheckpoint()
    } catch (error) {
      await this.handleToolError(toolDescription, 'asking question', error as Error)
      await this.saveCheckpoint()
    }
  }

  private async handleAttemptCompletionToolUse(block: ToolUse): Promise<void> {
    const toolDescription = this.getToolDescription(block)
    const result: string | undefined = block.params.result
    const command: string | undefined = block.params.command
    const ip: string | undefined = block.params.ip

    const addNewChangesFlagToLastCompletionResultMessage = async () => {
      const hasNewChanges = await this.doesLatestTaskCompletionHaveNewChanges()
      const lastCompletionResultMessage = findLast(this.chatermMessages, (m) => m.say === 'completion_result')
      if (lastCompletionResultMessage && hasNewChanges && !lastCompletionResultMessage.text?.endsWith(COMPLETION_RESULT_CHANGES_FLAG)) {
        lastCompletionResultMessage.text += COMPLETION_RESULT_CHANGES_FLAG
      }
      await this.saveChatermMessagesAndUpdateHistory()
    }

    try {
      const lastMessage = this.chatermMessages.at(-1)

      if (block.partial) {
        if (command) {
          if (lastMessage && lastMessage.ask === 'command') {
            await this.ask('command', this.removeClosingTag(block.partial, 'command', command), block.partial).catch(() => {})
          } else {
            await this.say('completion_result', this.removeClosingTag(block.partial, 'result', result), false)
            await this.saveCheckpoint(true)
            await addNewChangesFlagToLastCompletionResultMessage()
            await this.ask('command', this.removeClosingTag(block.partial, 'command', command), block.partial).catch(() => {})
          }
        } else {
          await this.say('completion_result', this.removeClosingTag(block.partial, 'result', result), block.partial)
        }
        return
      }

      if (!result) {
        this.consecutiveMistakeCount++
        this.pushToolResult(toolDescription, await this.sayAndCreateMissingParamError('attempt_completion', 'result'))
        return
      }
      this.consecutiveMistakeCount = 0

      if (this.autoApprovalSettings.enabled && this.autoApprovalSettings.enableNotifications) {
        showSystemNotification({ subtitle: 'Task Completed', message: result.replace(/\n/g, ' ') })
      }

      let commandResult: ToolResponse | undefined
      if (command) {
        if (lastMessage && lastMessage.ask !== 'command') {
          await this.say('completion_result', result, false)
          await this.saveCheckpoint(true)
          await addNewChangesFlagToLastCompletionResultMessage()
          telemetryService.captureTaskCompleted(this.taskId)
        } else {
          await this.saveCheckpoint(true)
        }

        const didApprove = await this.askApproval(toolDescription, 'command', command)
        if (!didApprove) {
          await this.saveCheckpoint()
          return
        }
        const execCommandResult = await this.executeCommandTool(command!, ip!)
        commandResult = execCommandResult
      } else {
        await this.say('completion_result', result, false)
        await this.saveCheckpoint(true)
        await addNewChangesFlagToLastCompletionResultMessage()
        telemetryService.captureTaskCompleted(this.taskId)
      }

      const { response, text } = await this.ask('completion_result', '', false)
      if (response === 'yesButtonClicked') {
        this.pushToolResult(toolDescription, '')
        return
      }
      await this.say('user_feedback', text ?? '')
      await this.saveCheckpoint()

      const toolResults: (Anthropic.TextBlockParam | Anthropic.ImageBlockParam)[] = []
      if (commandResult) {
        if (typeof commandResult === 'string') {
          toolResults.push({ type: 'text', text: commandResult })
        } else if (Array.isArray(commandResult)) {
          toolResults.push(...commandResult)
        }
      }
      toolResults.push({
        type: 'text',
        text: `The user has provided feedback on the results. Consider their input to continue the task, and then attempt completion again.\n<feedback>\n${text}\n</feedback>`
      })
      this.userMessageContent.push({ type: 'text', text: `${toolDescription} Result:` })
      this.userMessageContent.push(...toolResults)
    } catch (error) {
      await this.handleToolError(toolDescription, 'attempting completion', error as Error)
      await this.saveCheckpoint()
    }
  }

  private async handleCondenseToolUse(block: ToolUse): Promise<void> {
    const toolDescription = this.getToolDescription(block)
    const context: string | undefined = block.params.context
    try {
      if (block.partial) {
        await this.ask('condense', this.removeClosingTag(block.partial, 'context', context), block.partial).catch(() => {})
        return
      }
      if (!context) {
        this.consecutiveMistakeCount++
        this.pushToolResult(toolDescription, await this.sayAndCreateMissingParamError('condense', 'context'))
        await this.saveCheckpoint()
        return
      }
      this.consecutiveMistakeCount = 0

      if (this.autoApprovalSettings.enabled && this.autoApprovalSettings.enableNotifications) {
        showSystemNotification({
          subtitle: 'Chaterm wants to condense the conversation...',
          message: `Chaterm is suggesting to condense your conversation with: ${context}`
        })
      }

      const { text } = await this.ask('condense', context, false)

      if (text) {
        await this.say('user_feedback', text ?? '')
        this.pushToolResult(
          toolDescription,
          formatResponse.toolResult(`The user provided feedback on the condensed conversation summary:\n<feedback>\n${text}\n</feedback>`)
        )
      } else {
        this.pushToolResult(toolDescription, formatResponse.toolResult(formatResponse.condense()))

        const lastMessage = this.apiConversationHistory[this.apiConversationHistory.length - 1]
        const summaryAlreadyAppended = lastMessage && lastMessage.role === 'assistant'
        const keepStrategy = summaryAlreadyAppended ? 'lastTwo' : 'none'

        this.conversationHistoryDeletedRange = this.contextManager.getNextTruncationRange(
          this.apiConversationHistory,
          this.conversationHistoryDeletedRange,
          keepStrategy
        )
        await this.saveChatermMessagesAndUpdateHistory()
        await this.contextManager.triggerApplyStandardContextTruncationNoticeChange(Date.now(), this.taskId)
      }
      await this.saveCheckpoint()
    } catch (error) {
      await this.handleToolError(toolDescription, 'condensing context window', error as Error)
      await this.saveCheckpoint()
    }
  }

  private async handleReportBugToolUse(block: ToolUse): Promise<void> {
    const toolDescription = this.getToolDescription(block)
    const { title, what_happened, steps_to_reproduce, api_request_output, additional_context } = block.params

    try {
      if (block.partial) {
        await this.ask(
          'report_bug',
          JSON.stringify({
            title: this.removeClosingTag(block.partial, 'title', title),
            what_happened: this.removeClosingTag(block.partial, 'what_happened', what_happened),
            steps_to_reproduce: this.removeClosingTag(block.partial, 'steps_to_reproduce', steps_to_reproduce),
            api_request_output: this.removeClosingTag(block.partial, 'api_request_output', api_request_output),
            additional_context: this.removeClosingTag(block.partial, 'additional_context', additional_context)
          }),
          block.partial
        ).catch(() => {})
        return
      }

      const requiredCheck = async (val: any, name: string): Promise<boolean> => {
        if (!val) {
          this.consecutiveMistakeCount++
          this.pushToolResult(toolDescription, await this.sayAndCreateMissingParamError('report_bug', name))
          await this.saveCheckpoint()
          return false
        }
        return true
      }
      if (
        !(await requiredCheck(title, 'title')) ||
        !(await requiredCheck(what_happened, 'what_happened')) ||
        !(await requiredCheck(steps_to_reproduce, 'steps_to_reproduce')) ||
        !(await requiredCheck(api_request_output, 'api_request_output')) ||
        !(await requiredCheck(additional_context, 'additional_context'))
      ) {
        return
      }

      this.consecutiveMistakeCount = 0

      if (this.autoApprovalSettings.enabled && this.autoApprovalSettings.enableNotifications) {
        showSystemNotification({
          subtitle: 'Chaterm wants to create a github issue...',
          message: `Chaterm is suggesting to create a github issue with the title: ${title}`
        })
      }

      const operatingSystem = os.platform() + ' ' + os.release()
      const providerAndModel = `${(await getGlobalState('apiProvider')) as string} / ${this.api.getModel().id}`

      const bugReportData = JSON.stringify({
        title,
        what_happened,
        steps_to_reproduce,
        api_request_output,
        additional_context,
        provider_and_model: providerAndModel,
        operating_system: operatingSystem
      })

      const { text } = await this.ask('report_bug', bugReportData, false)
      if (text) {
        await this.say('user_feedback', text ?? '')
        this.pushToolResult(
          toolDescription,
          formatResponse.toolResult(
            `The user did not submit the bug, and provided feedback on the Github issue generated instead:\n<feedback>\n${text}\n</feedback>`
          )
        )
      } else {
        this.pushToolResult(toolDescription, formatResponse.toolResult('The user accepted the creation of the Github issue.'))
        // Logic to create an issue can be added here
      }
      await this.saveCheckpoint()
    } catch (error) {
      await this.handleToolError(toolDescription, 'reporting bug', error as Error)
      await this.saveCheckpoint()
    }
  }

  private async handleToolUse(block: ToolUse): Promise<void> {
    const toolDescription = this.getToolDescription(block)

    if (this.didRejectTool) {
      if (!block.partial) {
        this.userMessageContent.push({
          type: 'text',
          text: `Skipping tool ${toolDescription} due to user rejecting a previous tool.`
        })
      } else {
        this.userMessageContent.push({
          type: 'text',
          text: `Tool ${toolDescription} was interrupted and not executed due to user rejecting a previous tool.`
        })
      }
      return
    }

    if (this.didAlreadyUseTool) {
      this.userMessageContent.push({
        type: 'text',
        text: formatResponse.toolAlreadyUsed(block.name)
      })
      return
    }

    switch (block.name) {
      case 'execute_command':
        await this.handleExecuteCommandToolUse(block)
        break
      case 'ask_followup_question':
        await this.handleAskFollowupQuestionToolUse(block)
        break
      case 'condense':
        await this.handleCondenseToolUse(block)
        break
      case 'report_bug':
        await this.handleReportBugToolUse(block)
        break
      case 'attempt_completion':
        await this.handleAttemptCompletionToolUse(block)
        break
    }
  }

  private async handleTextBlock(block: TextContent): Promise<void> {
    // If previously rejected or tool executed, ignore plain text updates
    if (this.didRejectTool || this.didAlreadyUseTool) return

    let content = block.content
    if (content) {
      // Handle streaming <thinking> tags
      content = this.processThinkingTags(content)

      const lastOpenBracketIndex = content.lastIndexOf('<')
      if (lastOpenBracketIndex !== -1) {
        const possibleTag = content.slice(lastOpenBracketIndex)
        // Check if there's a '>' after the last '<' (i.e., if the tag is complete) (complete thinking and tool tags will have been removed by now)
        const hasCloseBracket = possibleTag.includes('>')
        if (!hasCloseBracket) {
          // Extract the potential tag name
          let tagContent: string
          if (possibleTag.startsWith('</')) {
            tagContent = possibleTag.slice(2).trim()
          } else {
            tagContent = possibleTag.slice(1).trim()
          }
          // Check if tagContent is likely an incomplete tag name (letters and underscores only)
          const isLikelyTagName = /^[a-zA-Z_]+$/.test(tagContent)
          // Preemptively remove < or </ to keep from these artifacts showing up in chat (also handles closing thinking tags)
          const isOpeningOrClosing = possibleTag === '<' || possibleTag === '</'
          // If the tag is incomplete and at the end, remove it from the content
          if (isOpeningOrClosing || isLikelyTagName) {
            content = content.slice(0, lastOpenBracketIndex).trim()
          }
        }
      }
    }

    // Clean up potential trailing noise from code blocks for the complete block
    if (!block.partial) {
      const match = content?.trimEnd().match(/```[a-zA-Z0-9_-]+$/)
      if (match) {
        content = content.trimEnd().slice(0, -match[0].length)
      }
    }

    await this.say('text', content, block.partial)

    // If this is a complete text block and the last content block, wait for user input
    if (!block.partial && this.currentStreamingContentIndex === this.assistantMessageContent.length - 1) {
      // Check if there is a tool call
      // const hasToolUse = this.assistantMessageContent.some((block) => block.type === 'tool_use')

      // if (!hasToolUse) {
      const { response, text } = await this.ask('followup', '', false)

      if (response === 'yesButtonClicked') {
        return
      }

      if (text) {
        await this.say('user_feedback', text)
        this.userMessageContent.push({
          type: 'text',
          text: `The user has provided feedback on the response. Consider their input to continue the conversation.\n<feedback>\n${text}\n</feedback>`
        })
      }

      this.didAlreadyUseTool = true
      // }
    }
  }

  private processThinkingTags(content: string): string {
    if (!content) return content

    // If currently inside a thinking block, check for an end tag
    if (this.isInsideThinkingBlock) {
      const endIndex = content.indexOf('</thinking>')
      if (endIndex !== -1) {
        // Found end tag, exit thinking block state, return content after end tag
        this.isInsideThinkingBlock = false
        return content.slice(endIndex + '</thinking>'.length)
      } else {
        // Still inside thinking block, remove all content
        return ''
      }
    }

    const startIndex = content.indexOf('<thinking>')
    if (startIndex !== -1) {
      // Found start tag
      const beforeThinking = content.slice(0, startIndex)
      const afterThinking = content.slice(startIndex + '<thinking>'.length)

      const endIndex = afterThinking.indexOf('</thinking>')
      if (endIndex !== -1) {
        const afterThinkingBlock = afterThinking.slice(endIndex + '</thinking>'.length)
        return beforeThinking + afterThinkingBlock
      } else {
        this.isInsideThinkingBlock = true
        return beforeThinking
      }
    }

    return content
  }

  private async buildSystemPrompt(): Promise<string> {
    const chatSettings = await getGlobalState('chatSettings')

    // Get user language setting from renderer process
    let userLanguage = DEFAULT_LANGUAGE_SETTINGS
    try {
      const userConfig = await getUserConfig()
      if (userConfig && userConfig.language) {
        userLanguage = userConfig.language
      }
    } catch (error) {}

    // Select system prompt based on language and mode
    let systemPrompt
    if (userLanguage === 'zh-CN') {
      if (chatSettings?.mode === 'chat') {
        systemPrompt = SYSTEM_PROMPT_CHAT_CN
      } else {
        systemPrompt = SYSTEM_PROMPT_CN
      }
    } else {
      if (chatSettings?.mode === 'chat') {
        systemPrompt = SYSTEM_PROMPT_CHAT
      } else {
        systemPrompt = SYSTEM_PROMPT
      }
    }
    // Update messages language before building system information

    let systemInformation = `# ${this.messages.systemInformationTitle}\n\n`

    // Check if hosts exist and are not empty
    if (!this.hosts || this.hosts.length === 0) {
      console.warn('No hosts configured, skipping system information collection')
      systemInformation += this.messages.noHostsConfigured + '\n'
    } else {
      console.log(`Collecting system information for ${this.hosts.length} host(s)`)

      for (const host of this.hosts) {
        try {
          // Check cache, if no cache, get system info and cache it
          let hostInfo = this.hostSystemInfoCache.get(host.host)
          if (!hostInfo) {
            console.log(`Fetching system information for host: ${host.host}`)

            // Optimization: Get all system information at once to avoid multiple network requests
            const systemInfoScript = `echo "OS_VERSION:$(uname -a)" && echo "DEFAULT_SHELL:$SHELL" && echo "HOME_DIR:$HOME" && echo "HOSTNAME:$HOSTNAME" && echo "USERNAME:$(whoami)" && echo "SUDO_CHECK:$(sudo -n true 2>/dev/null && echo 'has sudo permission' || echo 'no sudo permission')"`

            const systemInfoOutput = await this.executeCommandInRemoteServer(systemInfoScript, host.host)
            console.log(`System info output for ${host.host}:`, systemInfoOutput)

            // Parse output result
            const parseSystemInfo = (
              output: string
            ): {
              osVersion: string
              defaultShell: string
              homeDir: string
              hostName: string
              userName: string
              sudoCheck: string
            } => {
              const lines = output.split('\n').filter((line) => line.trim())
              const info = {
                osVersion: '',
                defaultShell: '',
                homeDir: '',
                hostName: '',
                userName: '',
                sudoCheck: ''
              }

              lines.forEach((line) => {
                const [key, ...valueParts] = line.split(':')
                const value = valueParts.join(':').trim()

                switch (key) {
                  case 'OS_VERSION':
                    info.osVersion = value
                    break
                  case 'DEFAULT_SHELL':
                    info.defaultShell = value
                    break
                  case 'HOME_DIR':
                    info.homeDir = value
                    break
                  case 'HOSTNAME':
                    info.hostName = value
                    break
                  case 'USERNAME':
                    info.userName = value
                    break
                  case 'SUDO_CHECK':
                    info.sudoCheck = value
                    break
                }
              })

              return info
            }

            hostInfo = parseSystemInfo(systemInfoOutput)
            console.log(`Parsed system info for ${host.host}:`, hostInfo)

            // Cache system information
            this.hostSystemInfoCache.set(host.host, hostInfo)
          } else {
            console.log(`Using cached system information for host: ${host.host}`)
          }

          systemInformation += `
            ## Host: ${host.host}
            ${this.messages.osVersion}: ${hostInfo.osVersion}
            ${this.messages.defaultShell}: ${hostInfo.defaultShell}
            ${this.messages.homeDirectory}: ${hostInfo.homeDir.toPosix()}
            ${this.messages.currentWorkingDirectory}: ${this.cwd.get(host.host) || hostInfo.homeDir}
            ${this.messages.hostname}: ${hostInfo.hostName}
            ${this.messages.user}: ${hostInfo.userName}
            ${this.messages.sudoAccess}: ${hostInfo.sudoCheck}
            ====
          `
        } catch (error) {
          console.error(`Failed to get system information for host ${host.host}:`, error)
          // Even if getting system information fails, add basic information
          systemInformation += `
            ## Host: ${host.host}
            ${this.messages.osVersion}: ${this.messages.unableToRetrieve} (${error instanceof Error ? error.message : this.messages.unknown})
            ${this.messages.defaultShell}: ${this.messages.unableToRetrieve}
            ${this.messages.homeDirectory}: ${this.messages.unableToRetrieve}
            ${this.messages.currentWorkingDirectory}: ${this.cwd.get(host.host) || this.messages.unknown}
            ${this.messages.hostname}: ${this.messages.unableToRetrieve}
            ${this.messages.user}: ${this.messages.unableToRetrieve}
            ${this.messages.sudoAccess}: ${this.messages.unableToRetrieve}
            ====
          `
        }
      }
    }

    console.log('Final system information section:', systemInformation)
    systemPrompt += systemInformation

    const settingsCustomInstructions = this.customInstructions?.trim()

    const preferredLanguageInstructions = `# ${this.messages.languageSettingsTitle}:\n\n${formatMessage(this.messages.defaultLanguage, { language: userLanguage })}\n\n${this.messages.languageRules}`
    if (settingsCustomInstructions || preferredLanguageInstructions) {
      const userInstructions = addUserInstructions(userLanguage, settingsCustomInstructions, preferredLanguageInstructions)
      systemPrompt += userInstructions
    }

    return systemPrompt
  }
}<|MERGE_RESOLUTION|>--- conflicted
+++ resolved
@@ -140,13 +140,8 @@
         this.cwd.set(host.host, cwd?.get(host.host) || '')
       }
     }
-<<<<<<< HEAD
-    this.terminalOutput = terminalOutput
-=======
-
     this.updateMessagesLanguage()
 
->>>>>>> 313a15e1
     // Initialize taskId first
     if (historyItem) {
       this.taskId = historyItem.id
