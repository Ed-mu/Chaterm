import { BrownEventEmitter } from './event'
<<<<<<< HEAD
import { 
  remoteSshConnect, 
  remoteSshExec, 
  remoteSshDisconnect 
} from '../../../ssh/agentHandle';
import { remoteWsConnect, remoteWsExec, remoteWsDisconnect, RemoteWsConnectionInfo } from './ws'
=======
import { remoteSshConnect, remoteSshExec, remoteSshDisconnect } from '../../../ssh/agentHandle'
>>>>>>> 8a4cd183

export interface RemoteTerminalProcessEvents extends Record<string, any[]> {
  line: [line: string]
  continue: []
  completed: []
  error: [error: Error]
  no_shell_integration: []
}

export interface ConnectionInfo {
  id?: string
  host?: string
  port?: number
  username?: string
  /**
   * Password for authentication. If both password and privateKey are provided,
   * privateKey takes precedence over password.
   */
  password?: string
  /**
   * Private key for authentication. Takes precedence over password if both are provided.
   */
  privateKey?: string
  passphrase?: string
  // For WebSocket connections, these are required.
  type?: 'ssh' | 'websocket'
  wsUrl?: string
  token?: string
  terminalId?: string
  email?: string
  organizationId?: string
  uid?: number | string
}

export interface RemoteTerminalInfo {
  id: number
  sessionId: string
  busy: boolean
  lastCommand: string
  connectionInfo: ConnectionInfo
  terminal: {
    show: () => void
  }
}

// 远程终端进程类，使用自定义事件发射器
export class RemoteTerminalProcess extends BrownEventEmitter<RemoteTerminalProcessEvents> {
  private isListening: boolean = true
  private fullOutput: string = ''
  private lastRetrievedIndex: number = 0
  isHot: boolean = false

  constructor() {
    super()
  }

  async run(sessionId: string, command: string, cwd?: string): Promise<void> {
    try {
      // 清理cwd中的ANSI转义序列
      const cleanCwd = cwd
        ? cwd.replace(/\x1B\[[^m]*m/g, '').replace(/\x1B\[[?][0-9]*[hl]/g, '')
        : undefined
      const commandToExecute = cleanCwd ? `cd ${cleanCwd} && ${command}` : command
      // 执行远程命令
      const execResult = await remoteSshExec(sessionId, commandToExecute)

      console.log(`执行结果: ${JSON.stringify(execResult)}`)
      // 添加详细的调试信息
      if (execResult && execResult.success) {
        const output = execResult.output || ''
        this.fullOutput = output

        if (this.isListening) {
          if (output) {
            const lines = output.split('\n')
            for (const line of lines) {
              if (line.trim()) {
                // 只发送非空行
                this.emit('line', line)
              }
            }
          }
          this.lastRetrievedIndex = this.fullOutput.length
          this.emit('completed')
        }
        this.emit('continue')
      } else {
        console.log('execResult.success:', execResult?.success)
        console.log('execResult.error:', execResult?.error)
        const error = new Error(execResult?.error || '远程命令执行失败')
        this.emit('error', error)
        throw error
      }
    } catch (error) {
      const err = error instanceof Error ? error : new Error(String(error))
      console.log('catch中的error事件:', err.message)
      console.log('错误堆栈:', err.stack)
      this.emit('error', err)
      throw err
    }
  }

  continue(): void {
    this.isListening = false
    this.emit('continue')
  }

  getUnretrievedOutput(): string {
    const unretrieved = this.fullOutput.slice(this.lastRetrievedIndex)
    this.lastRetrievedIndex = this.fullOutput.length
    return unretrieved
  }
}

// 远程终端进程结果 Promise 类型
export type RemoteTerminalProcessResultPromise = RemoteTerminalProcess & Promise<void>

// 合并进程和 Promise
export function mergeRemotePromise(
  process: RemoteTerminalProcess,
  promise: Promise<void>
): RemoteTerminalProcessResultPromise {
  const merged = process as RemoteTerminalProcessResultPromise

  // 复制 Promise 方法
  merged.then = promise.then.bind(promise)
  merged.catch = promise.catch.bind(promise)
  merged.finally = promise.finally.bind(promise)

  return merged
}

// 远程终端管理器类
export class RemoteTerminalManager {
  private terminals: Map<number, RemoteTerminalInfo> = new Map()
  private processes: Map<number, RemoteTerminalProcess> = new Map()
  private wsConnections: Map<string, string> = new Map() // connectionKey -> sessionId
  private nextTerminalId = 1
  private connectionInfo: ConnectionInfo | null = null

  constructor() {
    // 设置默认连接信息
  }

  // 设置 SSH 连接信息
  setConnectionInfo(info: ConnectionInfo): void {
    this.connectionInfo = info
  }

  // 创建新的远程终端
  async createTerminal(): Promise<RemoteTerminalInfo> {
    if (!this.connectionInfo) {
      throw new Error('未设置连接信息，请先调用 setConnectionInfo()')
    }
    
    // WebSocket 连接逻辑
    if (this.connectionInfo.type === 'websocket') {
      const { wsUrl, token, terminalId, host, organizationId, uid } = this.connectionInfo
      if (!wsUrl || !terminalId || !host || !organizationId || uid === undefined) {
        throw new Error('WebSocket 连接缺少 wsUrl, terminalId, host, organizationId, 或 uid')
      }

<<<<<<< HEAD
      // 使用 IP, organizationId, 和 uid 创建唯一键
      const connectionKey = `${host}:${organizationId}:${uid}`

      // 检查是否已有此连接
      const existingSessionId = this.wsConnections.get(connectionKey)
      if (existingSessionId) {
        const existingTerminal = Array.from(this.terminals.values()).find(
          (t) => t.sessionId === existingSessionId
        )
        if (existingTerminal) {
          console.log(`复用现有的 WebSocket 连接: ${connectionKey}`)
          return existingTerminal
        } else {
          // 如果连接池中有记录，但终端列表中没有，说明状态不一致，移除无效记录
          this.wsConnections.delete(connectionKey)
        }
      }

      const wsInfo: RemoteWsConnectionInfo = {
        wsUrl: wsUrl,
        token: token,
        terminalId: terminalId
      }
      const connectResult = await remoteWsConnect(wsInfo)
      if (!('id' in connectResult)) {
        throw new Error('WebSocket连接失败: ' + (connectResult.error || '未知错误'))
      }

      const newSessionId = connectResult.id
      this.wsConnections.set(connectionKey, newSessionId) // 存储新连接

      const terminalInfo: RemoteTerminalInfo = {
        id: this.nextTerminalId++,
        sessionId: newSessionId,
        busy: false,
        lastCommand: '',
        connectionInfo: this.connectionInfo,
        terminal: { show: () => {} }
      }
      this.terminals.set(terminalInfo.id, terminalInfo)
      return terminalInfo
    } 

    // SSH 连接逻辑
    const existingTerminal = Array.from(this.terminals.values()).find(
      (terminal) =>
        terminal.connectionInfo.host === this.connectionInfo?.host &&
        terminal.connectionInfo.port === this.connectionInfo?.port &&
        terminal.connectionInfo.username === this.connectionInfo?.username
    )
=======
    // 检查是否已有相同连接信息的终端
    const existingTerminal = Array.from(this.terminals.values()).find((terminal) => {
      return (
        terminal.connectionInfo.host === this.connectionInfo?.host &&
        terminal.connectionInfo.port === this.connectionInfo?.port &&
        terminal.connectionInfo.username === this.connectionInfo?.username
      )
    })
>>>>>>> 8a4cd183

    if (existingTerminal) {
      console.log('发现现有终端连接，返回现有连接')
      return existingTerminal
    }

    try {
      const connectResult = await remoteSshConnect(this.connectionInfo)
<<<<<<< HEAD
=======

>>>>>>> 8a4cd183
      if (!connectResult || !connectResult.id) {
        throw new Error('SSH 连接失败: ' + (connectResult?.error || '未知错误'))
      }

      const terminalInfo: RemoteTerminalInfo = {
        id: this.nextTerminalId++,
        sessionId: connectResult.id,
        busy: false,
        lastCommand: '',
        connectionInfo: this.connectionInfo,
        terminal: {
          show: () => {} // 远程终端的 show 方法为空操作
        }
      }

      this.terminals.set(terminalInfo.id, terminalInfo)
      return terminalInfo
    } catch (error) {
      throw new Error(
        '创建远程终端失败: ' + (error instanceof Error ? error.message : String(error))
      )
    }
  }

  // 运行远程命令
  runCommand(
    terminalInfo: RemoteTerminalInfo,
    command: string,
    cwd?: string
  ): RemoteTerminalProcessResultPromise {
    terminalInfo.busy = true
    terminalInfo.lastCommand = command
    const process = new RemoteTerminalProcess()
    this.processes.set(terminalInfo.id, process)
<<<<<<< HEAD
=======

>>>>>>> 8a4cd183
    process.once('error', (error) => {
      terminalInfo.busy = false
      console.error(`远程终端 ${terminalInfo.id} 出错:`, error)
    })
    const promise = new Promise<void>((resolve, reject) => {
<<<<<<< HEAD
      process.once('continue', () => { resolve() })
      process.once('error', (error) => { reject(error) })
      if (terminalInfo.connectionInfo.type === 'websocket') {
        remoteWsExec(terminalInfo.sessionId, command)
          .then(execResult => {
            if (execResult.success) {
              const output = execResult.output || ''
              process['fullOutput'] = output
              if (output) {
                const lines = output.split('\n')
                for (const line of lines) {
                  if (line.trim()) process.emit('line', line)
                }
              }
              console.log('WebSocket 命令执行成功')
              process.emit('completed')
              process.emit('continue')
            } else {
              const error = new Error(execResult.error || 'WebSocket命令执行失败')
              process.emit('error', error)
              reject(error)
            }
          })
          .catch(err => {
            const error = err instanceof Error ? err : new Error(String(err))
            process.emit('error', error)
            reject(error)
          })
      } else {
        process.run(terminalInfo.sessionId, command, cwd).catch(reject)
      }
=======
      console.log(`Promise构造函数执行中...`)

      process.once('continue', () => {
        console.log(`Promise: 收到continue事件，即将resolve`)
        resolve()
      })
      process.once('error', (error) => {
        console.log(`Promise: 收到error事件，即将reject`)
        reject(error)
      })

      // 立即执行远程命令
      process.run(terminalInfo.sessionId, command, cwd).catch(reject)
>>>>>>> 8a4cd183
    })
    const result = mergeRemotePromise(process, promise)
    return result
  }

  // 获取未检索的输出
  getUnretrievedOutput(terminalId: number): string {
    const process = this.processes.get(terminalId)
    return process ? process.getUnretrievedOutput() : ''
  }

  // 检查进程是否处于热状态
  isProcessHot(terminalId: number): boolean {
    const process = this.processes.get(terminalId)
    return process ? process.isHot : false
  }

  // 获取终端信息
  getTerminals(busy: boolean): { id: number; lastCommand: string }[] {
    return Array.from(this.terminals.values())
      .filter((t) => t.busy === busy)
      .map((t) => ({ id: t.id, lastCommand: t.lastCommand }))
  }

  // 检查是否已连接
  isConnected(): boolean {
    return this.terminals.size > 0
  }

  // 获取连接状态
  getConnectionStatus(): { connected: boolean; terminalCount: number; busyCount: number } {
    const terminals = Array.from(this.terminals.values())
    return {
      connected: terminals.length > 0,
      terminalCount: terminals.length,
      busyCount: terminals.filter((t) => t.busy).length
    }
  }

<<<<<<< HEAD
=======
  // 测试连接
  async testConnection(): Promise<{ success: boolean; message: string }> {
    if (!this.connectionInfo) {
      return { success: false, message: '未设置连接信息' }
    }

    try {
      const connectResult = await remoteSshConnect(this.connectionInfo)

      if (!connectResult || !connectResult.id) {
        return {
          success: false,
          message: 'SSH 连接失败: ' + (connectResult?.error || '未知错误')
        }
      }

      // 测试执行一个简单命令
      const execResult = await remoteSshExec(connectResult.id, 'echo "test"')

      // 断开测试连接
      await remoteSshDisconnect(connectResult.id)

      if (execResult && execResult.success) {
        return { success: true, message: '连接测试成功' }
      } else {
        return {
          success: false,
          message: '命令执行测试失败: ' + (execResult?.error || '未知错误')
        }
      }
    } catch (error) {
      return {
        success: false,
        message: '连接测试失败: ' + (error instanceof Error ? error.message : String(error))
      }
    }
  }
>>>>>>> 8a4cd183

  // 清理所有连接
  async disposeAll(): Promise<void> {
    const disconnectPromises: Promise<void>[] = []
    for (const terminalInfo of this.terminals.values()) {
      disconnectPromises.push(this.disconnectTerminal(terminalInfo.id))
    }
    await Promise.all(disconnectPromises)
    this.terminals.clear()
    this.processes.clear()
    this.wsConnections.clear() // 清空 WebSocket 连接池
    console.log('所有远程终端已关闭。')
  }

  // 断开指定终端连接
  async disconnectTerminal(terminalId: number): Promise<void> {
    const terminalInfo = this.terminals.get(terminalId)
    if (terminalInfo) {
      this.processes.delete(terminalId)
      this.terminals.delete(terminalId)
      try {
        if (terminalInfo.connectionInfo.type === 'websocket') {
          const { host, organizationId, uid } = terminalInfo.connectionInfo
          if (host && organizationId && uid !== undefined) {
            const connectionKey = `${host}:${organizationId}:${uid}`
            this.wsConnections.delete(connectionKey)
          }
          await remoteWsDisconnect(terminalInfo.sessionId)
          console.log(`WebSocket 终端 ${terminalId} (Session: ${terminalInfo.sessionId}) 已断开.`)
        } else {
          await remoteSshDisconnect(terminalInfo.sessionId)
          console.log(`SSH 终端 ${terminalId} (Session: ${terminalInfo.sessionId}) 已断开.`)
        }
      } catch (error) {
        console.error(`断开终端 ${terminalId} 时出错:`, error)
      }
    }
  }
}<|MERGE_RESOLUTION|>--- conflicted
+++ resolved
@@ -1,14 +1,10 @@
 import { BrownEventEmitter } from './event'
-<<<<<<< HEAD
 import { 
   remoteSshConnect, 
   remoteSshExec, 
   remoteSshDisconnect 
 } from '../../../ssh/agentHandle';
 import { remoteWsConnect, remoteWsExec, remoteWsDisconnect, RemoteWsConnectionInfo } from './ws'
-=======
-import { remoteSshConnect, remoteSshExec, remoteSshDisconnect } from '../../../ssh/agentHandle'
->>>>>>> 8a4cd183
 
 export interface RemoteTerminalProcessEvents extends Record<string, any[]> {
   line: [line: string]
@@ -171,7 +167,6 @@
         throw new Error('WebSocket 连接缺少 wsUrl, terminalId, host, organizationId, 或 uid')
       }
 
-<<<<<<< HEAD
       // 使用 IP, organizationId, 和 uid 创建唯一键
       const connectionKey = `${host}:${organizationId}:${uid}`
 
@@ -222,16 +217,6 @@
         terminal.connectionInfo.port === this.connectionInfo?.port &&
         terminal.connectionInfo.username === this.connectionInfo?.username
     )
-=======
-    // 检查是否已有相同连接信息的终端
-    const existingTerminal = Array.from(this.terminals.values()).find((terminal) => {
-      return (
-        terminal.connectionInfo.host === this.connectionInfo?.host &&
-        terminal.connectionInfo.port === this.connectionInfo?.port &&
-        terminal.connectionInfo.username === this.connectionInfo?.username
-      )
-    })
->>>>>>> 8a4cd183
 
     if (existingTerminal) {
       console.log('发现现有终端连接，返回现有连接')
@@ -240,10 +225,6 @@
 
     try {
       const connectResult = await remoteSshConnect(this.connectionInfo)
-<<<<<<< HEAD
-=======
-
->>>>>>> 8a4cd183
       if (!connectResult || !connectResult.id) {
         throw new Error('SSH 连接失败: ' + (connectResult?.error || '未知错误'))
       }
@@ -278,16 +259,11 @@
     terminalInfo.lastCommand = command
     const process = new RemoteTerminalProcess()
     this.processes.set(terminalInfo.id, process)
-<<<<<<< HEAD
-=======
-
->>>>>>> 8a4cd183
     process.once('error', (error) => {
       terminalInfo.busy = false
       console.error(`远程终端 ${terminalInfo.id} 出错:`, error)
     })
     const promise = new Promise<void>((resolve, reject) => {
-<<<<<<< HEAD
       process.once('continue', () => { resolve() })
       process.once('error', (error) => { reject(error) })
       if (terminalInfo.connectionInfo.type === 'websocket') {
@@ -319,21 +295,6 @@
       } else {
         process.run(terminalInfo.sessionId, command, cwd).catch(reject)
       }
-=======
-      console.log(`Promise构造函数执行中...`)
-
-      process.once('continue', () => {
-        console.log(`Promise: 收到continue事件，即将resolve`)
-        resolve()
-      })
-      process.once('error', (error) => {
-        console.log(`Promise: 收到error事件，即将reject`)
-        reject(error)
-      })
-
-      // 立即执行远程命令
-      process.run(terminalInfo.sessionId, command, cwd).catch(reject)
->>>>>>> 8a4cd183
     })
     const result = mergeRemotePromise(process, promise)
     return result
@@ -373,46 +334,6 @@
     }
   }
 
-<<<<<<< HEAD
-=======
-  // 测试连接
-  async testConnection(): Promise<{ success: boolean; message: string }> {
-    if (!this.connectionInfo) {
-      return { success: false, message: '未设置连接信息' }
-    }
-
-    try {
-      const connectResult = await remoteSshConnect(this.connectionInfo)
-
-      if (!connectResult || !connectResult.id) {
-        return {
-          success: false,
-          message: 'SSH 连接失败: ' + (connectResult?.error || '未知错误')
-        }
-      }
-
-      // 测试执行一个简单命令
-      const execResult = await remoteSshExec(connectResult.id, 'echo "test"')
-
-      // 断开测试连接
-      await remoteSshDisconnect(connectResult.id)
-
-      if (execResult && execResult.success) {
-        return { success: true, message: '连接测试成功' }
-      } else {
-        return {
-          success: false,
-          message: '命令执行测试失败: ' + (execResult?.error || '未知错误')
-        }
-      }
-    } catch (error) {
-      return {
-        success: false,
-        message: '连接测试失败: ' + (error instanceof Error ? error.message : String(error))
-      }
-    }
-  }
->>>>>>> 8a4cd183
 
   // 清理所有连接
   async disposeAll(): Promise<void> {
