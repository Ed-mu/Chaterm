import { ApiConfiguration } from './api'
import { ChatSettings } from './ChatSettings'
// import { UserInfo } from "./UserInfo"
import { ChatContent } from './ChatContent'
// import { TelemetrySetting } from "./TelemetrySetting"

export type Host = { host: string, uuid: string, connection: string, organizationId: string }

export interface WebviewMessage {
  type:
    | 'apiConfiguration'
    | 'webviewDidLaunch'
    | 'newTask'
    | 'condense'
    | 'reportBug'
    // | "openInBrowser"
    | 'showChatView'
    | 'requestVsCodeLmModels'
    | 'authStateChanged'
    | 'authCallback'
    // | "fetchMcpMarketplace"
    | 'searchCommits'
    // | "fetchLatestMcpServersFromHub"
    // | "telemetrySetting"
    | 'invoke'
    | 'updateSettings'
    | 'clearAllTaskHistory'
    | 'fetchUserCreditsData'
    | 'optionsResponse'
    | 'requestTotalTasksSize'
    | 'searchFiles'
    | 'grpc_request'
    | 'grpc_request_cancel'
    | 'toggleWorkflow'
    | 'askResponse'
    | 'deleteTaskWithId'
    | 'showTaskWithId'

  text?: string
  disabled?: boolean
  apiConfiguration?: ApiConfiguration
  images?: string[]
  bool?: boolean
  number?: number
  chatSettings?: ChatSettings
  chatContent?: ChatContent
  mcpId?: string
  timeout?: number
  // For toggleToolAutoApprove
  serverName?: string
  serverUrl?: string
  toolNames?: string[]
  autoApprove?: boolean

  // For auth
  // user?: UserInfo | null
  customToken?: string
  // For openInBrowser
  // url?: string
  planActSeparateModelsSetting?: boolean
  enableCheckpointsSetting?: boolean
  // telemetrySetting?: TelemetrySetting
  customInstructionsSetting?: string
  mentionsRequestId?: string
  query?: string
  // For toggleFavoriteModel
  modelId?: string
  grpc_request?: {
    service: string
    method: string
    message: any // JSON serialized protobuf message
    request_id: string // For correlating requests and responses
    is_streaming?: boolean // Whether this is a streaming request
  }
  grpc_request_cancel?: {
    request_id: string // ID of the request to cancel
  }
  // For cline rules and workflows
  isGlobal?: boolean
  rulePath?: string
  workflowPath?: string
  enabled?: boolean
  filename?: string

  offset?: number
  shellIntegrationTimeout?: number
  askResponse?: ChatermAskResponse
  terminalOutput?: string
<<<<<<< HEAD
  hosts?: Host[]
=======
  hosts?: { host: string; uuid: string }[]
  cwd?: string
>>>>>>> 6341a563
}

export type ChatermAskResponse = 'yesButtonClicked' | 'noButtonClicked' | 'messageResponse'

export type ChatermCheckpointRestore = 'task' | 'workspace' | 'taskAndWorkspace'

export type TaskFeedbackType = 'thumbs_up' | 'thumbs_down'<|MERGE_RESOLUTION|>--- conflicted
+++ resolved
@@ -86,12 +86,8 @@
   shellIntegrationTimeout?: number
   askResponse?: ChatermAskResponse
   terminalOutput?: string
-<<<<<<< HEAD
   hosts?: Host[]
-=======
-  hosts?: { host: string; uuid: string }[]
   cwd?: string
->>>>>>> 6341a563
 }
 
 export type ChatermAskResponse = 'yesButtonClicked' | 'noButtonClicked' | 'messageResponse'
