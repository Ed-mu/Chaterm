import { app, shell, BrowserWindow, ipcMain, session } from 'electron'
import { join } from 'path'
import { electronApp, optimizer, is } from '@electron-toolkit/utils'
import icon from '../../resources/icon.png?asset'

import { registerSSHHandlers } from './ssh/sshHandle'
import { registerRemoteTerminalHandlers } from './ssh/agentHandle'
import { autoCompleteDatabaseService, ChatermDatabaseService } from './storage/database'
import { Controller } from './agent/core/controller'
import { createExtensionContext } from './agent/core/controller/context'
import { ElectronOutputChannel } from './agent/core/controller/outputChannel'
import { executeRemoteCommand } from './agent/integrations/remote-terminal/example'
<<<<<<< HEAD
import { initializeStorageMain, testStorageFromMain as testRendererStorageFromMain } from './agent/core/storage/state'
import { getTaskMetadata } from './agent/core/storage/disk'
=======
import {
  initializeStorageMain,
  testStorageFromMain as testRendererStorageFromMain
} from './agent/core/storage/state'
>>>>>>> 7a716e31

let mainWindow: BrowserWindow
let COOKIE_URL = 'http://localhost'
let browserWindow: BrowserWindow | null = null

let autoCompleteService: autoCompleteDatabaseService
let chatermDbService: ChatermDatabaseService
let controller: Controller

async function createWindow(): Promise<void> {
  autoCompleteService = await autoCompleteDatabaseService.getInstance()
  chatermDbService = await ChatermDatabaseService.getInstance()
  mainWindow = new BrowserWindow({
    width: 1344,
    height: 756,
    icon: join(__dirname, '../../resources/icon.png'),
    titleBarStyle: 'hidden',
    ...(process.platform !== 'darwin'
      ? {
          titleBarOverlay: {
            color: '#1a1a1a',
            symbolColor: '#fff',
            height: 27
          }
        }
      : {}),
    show: false,
    autoHideMenuBar: true,
    ...(process.platform === 'linux' ? { icon } : {}),
    webPreferences: {
      preload: join(__dirname, '../preload/index.js'),
      sandbox: false,
      contextIsolation: true,
      nodeIntegration: false
    }
  })

  // 窗口拖拽功能
  mainWindow.on('ready-to-show', () => {
    mainWindow.show()
  })

  mainWindow.webContents.setWindowOpenHandler((details) => {
    shell.openExternal(details.url)
    if (details.url.includes('sso')) {
      return { action: 'allow' }
    } else {
      return { action: 'deny' }
    }
  })

  // HMR for renderer base on electron-vite cli.
  // Load the remote URL for development or the local html file for production.
  if (is.dev && process.env['ELECTRON_RENDERER_URL']) {
    mainWindow.loadURL(process.env['ELECTRON_RENDERER_URL'])
  } else {
    mainWindow.loadFile(join(__dirname, '../renderer/index.html'))
  }

  // 动态获取 URL
  mainWindow.webContents.on('did-finish-load', () => {
    const url = mainWindow.webContents.getURL()
    // 替换 file:// 协议为 http://localhost（防止 cookie 失效问题）
    if (url.startsWith('file://')) {
      COOKIE_URL = 'http://localhost'
    } else {
      COOKIE_URL = url
    }
  })

  // 配置 WebSocket 连接
  session.defaultSession.webRequest.onBeforeRequest({ urls: ['ws://*/*'] }, (details, callback) => {
    callback({
      cancel: false,
      redirectURL: details.url
    })
  })
}

app.whenReady().then(async () => {
  electronApp.setAppUserModelId('com.electron')

  // 注册窗口拖拽处理程序（只注册一次）
  ipcMain.handle('custom-adsorption', (_, res) => {
    const newBounds = {
      x: res.appX,
      y: res.appY,
      width: res.width,
      height: res.height
    }
    mainWindow.setBounds(newBounds, true)
  })

  app.on('browser-window-created', (_, window) => {
    optimizer.watchWindowShortcuts(window)
  })

  // IPC test
  ipcMain.on('ping', () => console.log('pong'))
  setupIPC()
  await createWindow()

  // 初始化存储系统
  initializeStorageMain(mainWindow)

  // 注册ssh组件
  registerSSHHandlers()
  registerRemoteTerminalHandlers()

  app.on('activate', function () {
    // On macOS it's common to re-create a window in the app when the
    // dock icon is clicked and there are no other windows open.
    if (BrowserWindow.getAllWindows().length === 0) createWindow()
  })

  try {
    const context = createExtensionContext()
    const outputChannel = new ElectronOutputChannel()

    controller = new Controller(context, outputChannel, (message) => {
      if (mainWindow && !mainWindow.isDestroyed()) {
        mainWindow.webContents.send('main-to-webview', message)
        return Promise.resolve(true)
      }
      return Promise.resolve(false)
    })
  } catch (error) {
    console.error('Failed to initialize Controller:', error)
  }

  // Call the test function (imported from ./agent/core/storage/state.ts)
  if (mainWindow && mainWindow.webContents) {
    if (mainWindow.webContents.isLoading()) {
      mainWindow.webContents.once('did-finish-load', () => {
        console.log(
          '[Main Index] Main window finished loading. Calling testRendererStorageFromMain.'
        )
        testRendererStorageFromMain()
      })
    } else {
      console.log(
        '[Main Index] Main window already loaded. Calling testRendererStorageFromMain directly.'
      )
      testRendererStorageFromMain()
    }
  } else {
    console.warn(
      '[Main Index] mainWindow or webContents not available when trying to schedule testRendererStorageFromMain.'
    )
  }
})

// Quit when all windows are closed, except on macOS. There, it's common
// for applications and their menu bar to stay active until the user quits
// explicitly with Cmd + Q.
app.on('window-all-closed', () => {
  if (process.platform !== 'darwin') {
    app.quit()
  }
})

// Add the before-quit event listener here or towards the end of the file
app.on('before-quit', async (_event) => {
  console.log('Application is about to quit. Disposing resources...');
  if (controller) {
    try {
      await controller.dispose();
      console.log('Controller disposed successfully.');
    } catch (error) {
      console.error('Error during controller disposal:', error);
    }
  }
});

const getCookieByName = async (name) => {
  try {
    if (!COOKIE_URL) {
      return { success: false, error: 'Cookie URL not initialized' }
    }
    const cookies = await session.defaultSession.cookies.get({ url: COOKIE_URL })
    const targetCookie = cookies.find((cookie) => cookie.name === name)
    return targetCookie
      ? { success: true, value: targetCookie.value }
      : { success: false, value: null }
  } catch (error) {
    return { success: false, error }
  }
}
ipcMain.handle('get-platform', () => {
  return process.platform
})

// 获取所有 Cookies
const getAllCookies = async () => {
  try {
    const cookies = await session.defaultSession.cookies.get({ url: COOKIE_URL })
    return { success: true, cookies }
  } catch (error) {
    // console.error('readAll Cookie failed:', error)
    return { success: false, error }
  }
}
// 移除 Cookie 方法
const removeCookie = async (name) => {
  try {
    await session.defaultSession.cookies.remove(COOKIE_URL, name)
    // console.log(`removeSuccess Cookie: ${name} (${COOKIE_URL})`)
    return { success: true }
  } catch (error) {
    // console.error(`removeFailed Cookie  (${COOKIE_URL}, ${name}):`, error)
    return { success: false, error }
  }
}

ipcMain.handle('get-cookie-url', () => COOKIE_URL) // 返回 Cookie URL
ipcMain.handle('set-cookie', async (_, name, value, expirationDays) => {
  const expirationDate = new Date()
  expirationDate.setDate(expirationDate.getDate() + expirationDays)

  const cookie = {
    url: COOKIE_URL,
    name,
    value,
    expirationDate: expirationDate.getTime() / 1000
  }

  try {
    await session.defaultSession.cookies.set(cookie)
    return { success: true }
  } catch (error) {
    // console.error('Cookie set failed:', error)
    return { success: false, error }
  }
})
ipcMain.handle('get-cookie', async (_, name) => {
  if (name) {
    return getCookieByName(name)
  } else {
    return getAllCookies()
  }
})
ipcMain.handle('remove-cookie', async (_, { name }) => {
  return await removeCookie(name)
})

function createBrowserWindow(url: string): void {
  // 如果浏览器窗口已经存在，就聚焦
  if (browserWindow && !browserWindow.isDestroyed()) {
    browserWindow.focus()
    browserWindow.loadURL(url)
    return
  }

  // 创建新的浏览器窗口
  browserWindow = new BrowserWindow({
    width: 1024,
    height: 768,
    parent: mainWindow,
    webPreferences: {
      preload: join(__dirname, '../preload/browser-preload.js'),
      contextIsolation: true,
      nodeIntegration: false,
      sandbox: false
    }
  })

  // 加载指定 URL
  browserWindow.loadURL(url)

  // 监听 URL 变化
  browserWindow.webContents.on('did-navigate', (_, url) => {
    console.log('新窗口导航到了:', url)
    if (mainWindow && !mainWindow.isDestroyed()) {
      mainWindow.webContents.send('url-changed', url)
    }

    // 更新导航状态
    updateNavigationState()
  })

  browserWindow.webContents.on('did-navigate-in-page', (_, url) => {
    if (mainWindow && !mainWindow.isDestroyed()) {
      mainWindow.webContents.send('url-changed', url)
    }

    // 更新导航状态
    updateNavigationState()
  })

  // 处理窗口关闭事件
  browserWindow.on('closed', () => {
    browserWindow = null
  })
}

function updateNavigationState(): void {
  if (browserWindow && !browserWindow.isDestroyed() && mainWindow && !mainWindow.isDestroyed()) {
    const canGoBack = browserWindow.webContents.canGoBack()
    const canGoForward = browserWindow.webContents.canGoForward()

    mainWindow.webContents.send('navigation-state-changed', {
      canGoBack,
      canGoForward
    })
  }
}
// 设置 IPC 处理
function setupIPC(): void {
  ipcMain.handle('cancel-task', async () => {
    console.log('cancel-task')
    if (controller) {
      return await controller.cancelTask()
    }
    return null
  })
  // 添加从渲染进程到主进程的消息处理器
  ipcMain.handle('webview-to-main', async (_, message) => {
    console.log('webview-to-main', message)
    if (controller) {
      return await controller.handleWebviewMessage(message)
    }
    return null
  })

  // 添加从主进程到渲染进程的消息处理器
  ipcMain.on('main-to-webview', (_, message) => {
    if (mainWindow && !mainWindow.isDestroyed()) {
      mainWindow.webContents.send('main-to-webview', message)
    }
  })
  // 打开浏览器窗口
  ipcMain.on('open-browser-window', (_, url) => {
    createBrowserWindow(url)
  })

  // 浏览器导航控制
  ipcMain.on('browser-go-back', () => {
    if (browserWindow && !browserWindow.isDestroyed() && browserWindow.webContents.canGoBack()) {
      browserWindow.webContents.goBack()
      // 导航完成后会触发 did-navigate 事件，从而更新导航状态
    }
  })

  ipcMain.on('browser-go-forward', () => {
    if (browserWindow && !browserWindow.isDestroyed() && browserWindow.webContents.canGoForward()) {
      browserWindow.webContents.goForward()
      // 导航完成后会触发 did-navigate 事件，从而更新导航状态
    }
  })

  ipcMain.on('browser-refresh', () => {
    if (browserWindow && !browserWindow.isDestroyed()) {
      browserWindow.webContents.reload()
    }
  })

  // 处理 SPA 路由变化
  ipcMain.on('spa-url-changed', (_, url) => {
    if (mainWindow && !mainWindow.isDestroyed()) {
      mainWindow.webContents.send('url-changed', url)
    }
  })
}

ipcMain.handle('query-command', async (_, data) => {
  try {
    const { command, ip } = data
    const result = autoCompleteService.queryCommand(command, ip)
    return result
  } catch (error) {
    console.error('查询命令失败:', error)
    return null
  }
})

ipcMain.handle('insert-command', async (_, data) => {
  try {
    const { command, ip } = data
    const result = autoCompleteService.insertCommand(command, ip)
    return result
  } catch (error) {
    console.error('插入命令失败:', error)
    return null
  }
})

// Chaterm数据库相关的IPC处理程序
ipcMain.handle('asset-route-local-get', async (_, data) => {
  try {
    const { searchType, params } = data
    const result = chatermDbService.getLocalAssetRoute(searchType, params || [])
    return result
  } catch (error) {
    console.error('Chaterm查询失败:', error)
    return null
  }
})

ipcMain.handle('asset-route-local-update', async (_, data) => {
  try {
    const { uuid, label } = data
    const result = chatermDbService.updateLocalAssetLabel(uuid, label)
    return result
  } catch (error) {
    console.error('Chaterm修改数据失败:', error)
    return null
  }
})

ipcMain.handle('asset-route-local-favorite', async (_, data) => {
  try {
    const { uuid, status } = data
    const result = chatermDbService.updateLocalAsseFavorite(uuid, status)
    return result
  } catch (error) {
    console.error('Chaterm修改数据失败:', error)
    return null
  }
})

ipcMain.handle('key-chain-local-get', async () => {
  try {
    const result = chatermDbService.getKeyChainSelect()
    return result
  } catch (error) {
    console.error('Chaterm获取数据失败:', error)
    return null
  }
})

ipcMain.handle('asset-group-local-get', async () => {
  try {
    const result = chatermDbService.getAssetGroup()
    return result
  } catch (error) {
    console.error('Chaterm获取数据失败:', error)
    return null
  }
})

ipcMain.handle('asset-delete', async (_, data) => {
  try {
    const { uuid } = data
    const result = chatermDbService.deleteAsset(uuid)
    return result
  } catch (error) {
    console.error('Chaterm删除数据失败:', error)
    return null
  }
})

ipcMain.handle('asset-create', async (_, data) => {
  try {
    const { form } = data
    const result = chatermDbService.createAsset(form)
    return result
  } catch (error) {
    console.error('Chaterm创建资产失败:', error)
    return null
  }
})

ipcMain.handle('asset-update', async (_, data) => {
  try {
    const { form } = data
    const result = chatermDbService.updateAsset(form)
    return result
  } catch (error) {
    console.error('Chaterm修改资产失败:', error)
    return null
  }
})

ipcMain.handle('key-chain-local-get-list', async () => {
  try {
    const result = chatermDbService.getKeyChainList()
    return result
  } catch (error) {
    console.error('Chaterm获取资产失败:', error)
    return null
  }
})

ipcMain.handle('key-chain-local-create', async (_, data) => {
  try {
    const { form } = data
    const result = chatermDbService.createKeyChain(form)
    return result
  } catch (error) {
    console.error('Chaterm创建密钥失败:', error)
    return null
  }
})

ipcMain.handle('key-chain-local-delete', async (_, data) => {
  try {
    const { id } = data
    const result = chatermDbService.deleteKeyChain(id)
    return result
  } catch (error) {
    console.error('Chaterm删除密钥失败:', error)
    return null
  }
})

ipcMain.handle('key-chain-local-get-info', async (_, data) => {
  try {
    const { id } = data
    const result = chatermDbService.getKeyChainInfo(id)
    return result
  } catch (error) {
    console.error('Chaterm获取密钥失败:', error)
    return null
  }
})

ipcMain.handle('key-chain-local-update', async (_, data) => {
  try {
    const { form } = data
    const result = chatermDbService.updateKeyChain(form)
    return result
  } catch (error) {
    console.error('Chaterm修改密钥失败:', error)
    return null
  }
})

ipcMain.handle('chaterm-connect-asset-info', async (_, data) => {
  try {
    const { uuid } = data
    const result = chatermDbService.connectAssetInfo(uuid)
    return result
  } catch (error) {
    console.error('Chaterm获取资产信息失败:', error)
    return null
  }
})

ipcMain.handle('agent-chaterm-messages', async (_, data) => {
  try {
    const { taskId } = data
    const result = chatermDbService.getSavedChatermMessages(taskId)
    return result
  } catch (error) {
    console.error('Chaterm获取UI消息失败:', error)
    return null
  }
})

// 这段代码是新增的，用于处理来自渲染进程的调用
ipcMain.handle('execute-remote-command', async () => {
  console.log('Received execute-remote-command IPC call') // 添加日志
  try {
    const output = await executeRemoteCommand()
    console.log('executeRemoteCommand output:', output) // 添加日志
    return { success: true, output }
  } catch (error) {
    console.error('Failed to execute remote command in main process:', error) // 修改日志
    if (error instanceof Error) {
      return {
        success: false,
        error: { message: error.message, stack: error.stack, name: error.name }
      }
    }
    return { success: false, error: { message: 'An unknown error occurred in main process' } } // 修改日志
  }
})

ipcMain.handle('get-task-metadata', async (_event, { taskId }) => {
  try {
    const metadata = await getTaskMetadata(taskId)
    return { success: true, data: metadata }
  } catch (error) {
    return { success: false, error: error?.message || error }
  }
})<|MERGE_RESOLUTION|>--- conflicted
+++ resolved
@@ -10,15 +10,8 @@
 import { createExtensionContext } from './agent/core/controller/context'
 import { ElectronOutputChannel } from './agent/core/controller/outputChannel'
 import { executeRemoteCommand } from './agent/integrations/remote-terminal/example'
-<<<<<<< HEAD
 import { initializeStorageMain, testStorageFromMain as testRendererStorageFromMain } from './agent/core/storage/state'
 import { getTaskMetadata } from './agent/core/storage/disk'
-=======
-import {
-  initializeStorageMain,
-  testStorageFromMain as testRendererStorageFromMain
-} from './agent/core/storage/state'
->>>>>>> 7a716e31
 
 let mainWindow: BrowserWindow
 let COOKIE_URL = 'http://localhost'
@@ -592,6 +585,7 @@
     const metadata = await getTaskMetadata(taskId)
     return { success: true, data: metadata }
   } catch (error) {
-    return { success: false, error: error?.message || error }
-  }
+    if (error instanceof Error) {
+    return { success: false,  error: { message: error.message } }
+  }}
 })