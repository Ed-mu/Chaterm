--- conflicted
+++ resolved
@@ -189,11 +189,8 @@
     newChat: '新建对话',
     showChatHistory: '显示历史记录',
     closeAiSidebar: '关闭AI侧边栏',
-<<<<<<< HEAD
     addHost: '添加主机',
     processing: '处理中...'
-=======
-    addHost: '添加主机'
   },
   keyChain: {
     newKey: '添加密钥',
@@ -216,6 +213,5 @@
     createSuccess: '创建密钥成功',
     saveSuccess: '保存成功',
     saveError: '保存出错'
->>>>>>> 8eb1773a
   }
 }