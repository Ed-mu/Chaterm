--- conflicted
+++ resolved
@@ -11,14 +11,10 @@
   getActiveTabAssetInfo: void // 请求获取当前活跃tab的资产信息
   assetInfoResult: any // 返回资产信息结果
   LocalAssetMenu: any // 更新资产目录
-<<<<<<< HEAD
   SettingModelChanged: any // 设置页面模型变更事件
   AiTabModelChanged: any // AI Tab模型变更事件
-=======
-  SettingModelChanged: any
   apiProviderChanged: any
   activeTabChanged: any
->>>>>>> 2a5866f3
   // 可扩展更多事件
   [key: string | symbol]: any
 }
