<template>
  <a-tabs
    v-model:active-key="activeKey"
    class="ai-chat-custom-tabs ai-chat-flex-container"
    @change="handleTabChange"
  >
    <a-tab-pane
      key="chat"
      :tab="
        currentChatId
          ? historyList.find((item) => item.id === currentChatId)?.chatTitle || 'New chat'
          : 'New chat'
      "
    >
      <div
        v-if="chatHistory.length > 0"
        ref="chatContainer"
        class="chat-response-container"
      >
        <div class="chat-response">
          <template
            v-for="message in chatHistory"
            :key="message"
          >
            <div
              v-if="message.role === 'assistant'"
              class="assistant-message-container"
            >
              <MarkdownRenderer
                v-if="message.content?.question"
                :content="message.content.question"
                :class="`message ${message.role}`"
              />
              <MarkdownRenderer
                v-else
                :content="message.content"
                :class="`message ${message.role}`"
              />

              <div class="message-actions">
                <a-button
                  v-if="chatTypeValue === 'ctm-cmd'"
                  size="small"
                  class="action-btn copy-btn"
                  @click="handleCopyContent(message)"
                >
                  <template #icon>
                    <CopyOutlined />
                  </template>
                  {{ $t('ai.copy') }}
                </a-button>
                <a-button
                  v-if="chatTypeValue === 'ctm-cmd'"
                  size="small"
                  class="action-btn apply-btn"
                  @click="handleApplyCommand(message)"
                >
                  <template #icon>
                    <PlayCircleOutlined />
                  </template>
                  {{ $t('ai.run') }}
                </a-button>
                <div
                  v-if="
                    chatTypeValue === 'ctm-agent' &&
                    message.type === 'ask' &&
                    message.content?.options?.length > 1
                  "
                >
                  <div
                    v-if="!message.action"
                    class="action-buttons"
                  >
                    <div class="button-row">
                      <a-button
                        size="small"
                        class="action-btn copy-btn"
                        @click="handleRejectContent(message)"
                      >
                        <template #icon>
                          <CloseOutlined />
                        </template>
                        {{ $t('ai.reject') }}
                      </a-button>
                      <a-button
                        size="small"
                        class="action-btn apply-btn"
                        @click="handleApproveCommand(message)"
                      >
                        <template #icon>
                          <CheckOutlined />
                        </template>
                        {{ $t('ai.approve') }}
                      </a-button>
                    </div>
                  </div>
                  <div
                    v-else
                    :class="message.action"
                    class="action-status"
                  >
                    {{ message.action === 'approved' ? $t('ai.approved') : $t('ai.rejected') }}
                  </div>
                </div>
              </div>
            </div>
            <div
              v-else
              :class="`message ${message.role}`"
            >
              {{ message.content }}
            </div>
          </template>
        </div>
      </div>
      <div class="input-send-container">
        <a-textarea
          v-model:value="chatInputValue"
          :placeholder="$t('ai.agentMessage')"
          style="background-color: #161616; color: #fff; border: none; box-shadow: none"
          :auto-size="{ minRows: 2, maxRows: 20 }"
          @keydown="handleKeyDown"
        />
        <div class="input-controls">
          <a-select
            v-model:value="chatTypeValue"
            size="small"
            style="width: 80px"
            :options="AiTypeOptions"
            show-search
          ></a-select>
          <a-select
            v-model:value="chatModelValue"
            size="small"
            :options="AiModelsOptions"
            show-search
          ></a-select>
          <a-button
            size="small"
            class="custom-round-button compact-button"
            style="margin-left: 8px"
            @click="sendMessage"
          >
            {{ $t('ai.send') }} ⏎
          </a-button>
        </div>
      </div>
    </a-tab-pane>
    <template #rightExtra>
      <div class="right-extra-buttons">
        <a-tooltip :title="$t('ai.newChat')">
          <a-button
            type="text"
            class="action-icon-btn"
            @click="handlePlusClick"
          >
            <PlusOutlined />
          </a-button>
        </a-tooltip>
        <a-tooltip :title="$t('ai.showChatHistory')">
          <a-dropdown :trigger="['click']">
            <a-button
              type="text"
              class="action-icon-btn"
              @click="handleHistoryClick"
            >
              <HistoryOutlined />
            </a-button>
            <template #overlay>
              <a-menu class="history-dropdown-menu">
                <a-menu-item
                  v-for="(history, index) in historyList"
                  :key="index"
                  class="history-menu-item"
                  @click="restoreHistoryTab(history)"
                >
                  <div class="history-item-content">
                    <div class="history-title">{{ history.chatTitle }}</div>
                    <div class="history-type">{{ history.chatType }}</div>
                  </div>
                </a-menu-item>
              </a-menu>
            </template>
          </a-dropdown>
        </a-tooltip>
        <a-tooltip :title="$t('ai.closeAiSidebar')">
          <a-button
            type="text"
            class="action-icon-btn"
            @click="handleClose"
          >
            <CloseOutlined />
          </a-button>
        </a-tooltip>
      </div>
    </template>
  </a-tabs>
</template>

<script setup lang="ts">
import { ref, reactive, onMounted, defineAsyncComponent, onUnmounted, nextTick, watch } from 'vue'
import {
  PlusOutlined,
  CloseOutlined,
  HistoryOutlined,
  CopyOutlined,
  CheckOutlined,
  PlayCircleOutlined
} from '@ant-design/icons-vue'
import { notification } from 'ant-design-vue'
import { v4 as uuidv4 } from 'uuid'
import { getAiModel, getChatDetailList, getConversationList } from '@/api/ai/ai'
import eventBus from '@/utils/eventBus'
import { updateGlobalState, getGlobalState } from '@renderer/agent/storage/state'
import type { HistoryItem as TaskHistoryItem } from '@renderer/agent/storage/shared'
// 异步加载 Markdown 渲染组件
const MarkdownRenderer = defineAsyncComponent(
  () => import('@views/components/AiTab/MarkdownRenderer.vue')
)

import { ChatermMessage } from 'src/main/agent/shared/ExtensionMessage'

interface HistoryItem {
  id: string
  chatTitle: string
  chatType: string
  chatContent: ChatMessage[]
}

const historyList = ref<HistoryItem[]>([])

const chatInputValue = ref('')
const chatModelValue = ref('qwen-chat')
const chatTypeValue = ref('ctm-agent')
const activeKey = ref('chat')

// 当前活动对话的 ID
const currentChatId = ref<string | null>(null)
const authTokenInCookie = ref<string | null>(null)

interface ChatMessage {
  id: string
  role: 'user' | 'assistant'
  content: string
  type?: string
  ask?: string
  say?: string
  action?: 'approved' | 'rejected'
  ts?: number
}

interface AssetInfo {
  uuid: string
  title: string
  ip?: string
  organizationId?: string
  type?: string
}

const chatHistory = reactive<ChatMessage[]>([])
const webSocket = ref<WebSocket | null>(null)

const props = defineProps({
  toggleSidebar: {
    type: Function,
    required: true
  }
})

interface ModelOption {
  label: string
  value: string
}

const AiModelsOptions = ref<ModelOption[]>([])
const AiTypeOptions = [
  { label: 'Chat', value: 'ctm-chat' },
  { label: 'Cmd', value: 'ctm-cmd' },
  { label: 'Agent', value: 'ctm-agent' }
]

const getChatermMessages = async () => {
  const result = await (window.api as any).chatermGetChatermMessages({
    taskId: currentChatId.value
  })
  const messages = result as ChatermMessage[]
  console.log('result', messages)
  return messages
}

const getCurentTabAssetInfo = async (): Promise<AssetInfo | null> => {
  try {
    // 创建一个Promise来等待assetInfoResult事件
    const assetInfo = await new Promise<AssetInfo | null>((resolve, reject) => {
      // 设置超时
      const timeout = setTimeout(() => {
        eventBus.off('assetInfoResult', handleResult)
        reject(new Error('获取资产信息超时'))
      }, 5000) // 5秒超时

      // 监听结果事件
      const handleResult = (result: AssetInfo | null) => {
        clearTimeout(timeout)
        eventBus.off('assetInfoResult', handleResult)
        resolve(result)
      }
      eventBus.on('assetInfoResult', handleResult)
      // 发出请求事件
      eventBus.emit('getActiveTabAssetInfo')
    })
    // 直接在这里处理结果
    if (assetInfo) {
      console.log('获取到资产信息:', assetInfo)
      return assetInfo
    } else {
      console.error('未能获取到当前标签页的资产信息:')
      return null
    }
  } catch (error) {
    console.error('获取资产信息时发生错误:', error)
    return null
  }
}

// 切换标签时候，当前的对话ID修改为对应的chat tag的id
const handleTabChange = (key: string | number) => {
  currentChatId.value = historyList.value.find((item) => item.chatType === key)?.id || null
}

// 创建 WebSocket 连接的函数
const createWebSocket = (type: string) => {
  const protocol = window.location.protocol === 'https:' ? 'wss:' : 'ws:'
  // console.log('当前协议:', protocol)
  const token = JSON.parse(JSON.stringify(authTokenInCookie.value))
  const wsUrl = `${protocol}//demo.chaterm.ai/v1/ai/chat/ws?token=${token}`
  const ws = new WebSocket(wsUrl)

  ws.onopen = () => {
    // console.log(`${type} WebSocket 连接成功`)
    // 设置定时发送ping
    const pingInterval = setInterval(() => {
      if (ws.readyState === WebSocket.OPEN) {
        ws.send(JSON.stringify({ type: 'ping' }))
      } else {
        clearInterval(pingInterval)
      }
    }, 30000) // 每30秒发送一次ping

    // 在WebSocket关闭时清除定时器
    ws.onclose = () => {
      clearInterval(pingInterval)
      // console.log(`${type} WebSocket连接已关闭`)
      webSocket.value = null
    }
  }

  ws.onmessage = (e) => {
    try {
      const parsedData = JSON.parse(e.data)
      // 处理pong消息
      if (parsedData.type === 'pong') {
        // console.log('收到服务器pong响应')
        return
      }
      if (parsedData.conversation_id) {
        // console.log('更新会话ID:', parsedData.conversation_id)
        currentChatId.value = parsedData.conversation_id
      }
      if (
        parsedData.choices &&
        parsedData.choices[0] &&
        parsedData.choices[0].delta &&
        parsedData.choices[0].delta.content
      ) {
        const currentHistoryEntry = historyList.value.find(
          (entry) => entry.id === currentChatId.value
        )

        if (chatHistory.at(-1)?.role === 'assistant') {
          const lastAssistantMessage = chatHistory.at(-1)!
          lastAssistantMessage.content += parsedData.choices[0].delta.content

          // 同时更新 historyList 中的记录
          if (currentHistoryEntry) {
            const lastHistoryContent = currentHistoryEntry.chatContent.at(-1)
            if (lastHistoryContent?.role === 'assistant') {
              lastHistoryContent.content += parsedData.choices[0].delta.content
            }
          }
        } else {
          const newMessage: ChatMessage = {
            id: uuidv4(),
            role: 'assistant',
            content: parsedData.choices[0].delta.content,
            type: 'message',
            ask: '',
            say: ''
          }
          chatHistory.push(newMessage)

          // 同时更新 historyList 中的记录
          if (currentHistoryEntry) {
            currentHistoryEntry.chatContent.push(newMessage)
          }
        }
      }
    } catch (error) {
      console.error('解析消息错误:', error)
      chatHistory.push({
        id: uuidv4(),
        role: 'assistant',
        content: '连接失败，请检查服务器状态',
        type: 'message',
        ask: '',
        say: ''
      } as ChatMessage)
    }
  }

  ws.onerror = (error) => {
    console.error(`${type} WebSocket错误:`, error)
    chatHistory.push({
      id: uuidv4(),
      role: 'assistant',
      content: '连接失败，请检查服务器状态',
      type: 'message',
      ask: '',
      say: ''
    } as ChatMessage)
  }

  return ws
}

const sendMessage = () => {
  const userContent = chatInputValue.value.trim()
  if (!userContent) return
  if (chatTypeValue.value === 'ctm-agent') {
    sendMessageToMain(userContent)

    const userMessage: ChatMessage = {
      id: uuidv4(),
      role: 'user',
      content: userContent,
      type: 'message',
      ask: '',
      say: ''
    }
    chatHistory.push(userMessage)
    chatInputValue.value = ''
    return
  }

  // 如果没有 WebSocket 连接，创建新的连接
  if (!webSocket.value) {
    webSocket.value = createWebSocket(chatTypeValue.value)
  }

  // 等待连接建立
  if (webSocket.value.readyState === WebSocket.CONNECTING) {
    webSocket.value.onopen = () => {
      sendWebSocketMessage(webSocket.value!, chatTypeValue.value)
    }
    return
  }

  // 如果连接已经打开，直接发送消息
  if (webSocket.value.readyState === WebSocket.OPEN) {
    sendWebSocketMessage(webSocket.value, chatTypeValue.value)
  }
}

const sendWebSocketMessage = (ws: WebSocket, type: string) => {
  const userContent = chatInputValue.value
  const currentHistoryEntry = historyList.value.find((entry) => entry.id === currentChatId.value)

  if (currentHistoryEntry) {
    if (currentHistoryEntry.chatContent.length === 0) {
      currentHistoryEntry.chatTitle =
        userContent.length > 15 ? userContent.substring(0, 15) + '.' : userContent
    }
    const userMessage: ChatMessage = {
      id: uuidv4(),
      role: 'user',
      content: userContent,
      type: 'message',
      ask: '',
      say: ''
    }
    currentHistoryEntry.chatContent.push(userMessage)
  }

  const userMessage: ChatMessage = {
    id: uuidv4(),
    role: 'user',
    content: userContent,
    type: 'message',
    ask: '',
    say: ''
  }
  chatHistory.push(userMessage)

  const messageData = {
    model: chatModelValue.value,
    messages: [{ role: 'user', content: userContent }],
    modelMethod: type,
    conversationId: currentChatId.value?.length === 56 ? currentChatId.value : ''
  }

  ws.send(JSON.stringify(messageData))
  chatInputValue.value = ''
}

const handleClose = () => {
  props.toggleSidebar('right')
  eventBus.emit('updateRightIcon', false)
}

const handleKeyDown = (e: KeyboardEvent) => {
  if (e.key === 'Enter' && !e.shiftKey) {
    e.preventDefault()
    sendMessage()
  }
}

const handlePlusClick = () => {
  const currentInput = chatInputValue.value
  const newChatId = uuidv4()
  currentChatId.value = newChatId
  chatTypeValue.value = 'ctm-cmd'

  const chatTitle = currentInput
    ? currentInput.length > 15
      ? currentInput.substring(0, 15) + '...'
      : currentInput
    : `New chat`

  historyList.value.unshift({
    id: newChatId,
    chatTitle,
    chatType: chatTypeValue.value,
    chatContent: []
  })

  chatHistory.length = 0
  chatInputValue.value = ''

  if (currentInput.trim()) {
    sendMessage()
  }
}

const restoreHistoryTab = async (history: HistoryItem) => {
  if (webSocket.value) {
    webSocket.value.close()
    webSocket.value = null
  }

  currentChatId.value = history.id
  chatTypeValue.value = history.chatType

  try {
    if (history.chatType === 'ctm-agent') {
      const conversationHistory = await getChatermMessages()
      chatHistory.length = 0
      // 按时间戳排序
      conversationHistory.forEach((item, index) => {
        if (item.ask === 'followup' || item.ask === 'command' || item.say === 'text') {
          let role: 'assistant' | 'user' = 'assistant'
          if (index === 0) {
            role = 'user'
          }
          const userMessage: ChatMessage = {
            id: uuidv4(),
            role: role,
            content: item.text || '',
            type: item.type,
            ask: item.ask,
            say: item.say
          }
          chatHistory.push(userMessage)
        }
      })

      await (window.api as any).sendToMain({
        type: 'showTaskWithId',
        text: history.id
      })
    } else {
      const res = await getChatDetailList({
        conversationId: history.id,
        limit: 10,
        offset: 0
      })

      const chatContentTemp = res.data.list
        .map((item: any) => {
          try {
            const parsedContent = JSON.parse(item.content)
            if (
              typeof parsedContent === 'object' &&
              parsedContent !== null &&
              ['user', 'assistant'].includes(parsedContent.role) &&
              typeof parsedContent.content === 'string'
            ) {
              return {
                id: uuidv4(),
                role: parsedContent.role as 'user' | 'assistant',
                content: parsedContent.content,
                type: 'message',
                ask: '',
                say: ''
              } as ChatMessage
            }
          } catch (e) {
            console.error('解析聊天记录失败:', e)
          }
          return null
        })
        .filter(Boolean)

      chatHistory.length = 0
      chatHistory.push(...chatContentTemp)
    }
    chatInputValue.value = ''
  } catch (err) {
    console.error(err)
  }
}

const handleHistoryClick = async () => {
  try {
    if (chatTypeValue.value === 'ctm-agent') {
      // 从 globalState 获取所有 agent 历史记录并按 ts 倒序排序
      const agentHistory = (
        ((await getGlobalState('taskHistory')) as TaskHistoryItem[]) || []
      ).sort((a, b) => b.ts - a.ts)
      // 转换格式并添加到历史列表
      historyList.value = []
      agentHistory.forEach((messages) => {
        historyList.value.push({
          id: messages.id,
          chatTitle: messages?.task?.substring(0, 15) + '...' || 'Agent Chat',
          chatType: 'ctm-agent',
          chatContent: []
        })
      })
    } else {
      const res = await getConversationList({})
      historyList.value = res.data.list
        .filter((item) => item.conversateType !== 'ctm-agent')
        .map((item: any) => ({
          id: item.conversationId,
          chatTitle: item.title,
          chatType: item.conversateType,
          chatContent: []
        }))
    }
  } catch (err) {
    console.error('Failed to get conversation list:', err)
  }
}

const handleApplyCommand = (message: ChatMessage) => {
  eventBus.emit('executeTerminalCommand', message.content + '\n')
}

const handleCopyContent = async (message: ChatMessage) => {
  try {
    await navigator.clipboard.writeText(message.content)
    eventBus.emit('executeTerminalCommand', message.content)
  } catch (err) {
    console.error('Copy failed:', err)
    notification.error({
      message: 'Error',
      description: 'Copy failed',
      duration: 3,
      placement: 'topRight'
    })
  }
}

const handleRejectContent = async (message: ChatMessage) => {
  try {
    let messageRsp = {
      type: 'askResponse',
      askResponse: 'noButtonClicked',
      text: ''
    }
    switch (message.ask) {
      case 'followup':
        // For follow-up questions, provide a generic response
        messageRsp.askResponse = 'messageResponse'
        messageRsp.text = message.content.options[1]
        break
      case 'api_req_failed':
        // Always retry API requests
        messageRsp.askResponse = 'noButtonClicked' // "Retry" button
        break
      case 'completion_result':
        // Accept the completion
        messageRsp.askResponse = 'messageResponse'
        messageRsp.text = 'Task completed failed.'
        break
      case 'auto_approval_max_req_reached':
        // Reset the count to continue
        messageRsp.askResponse = 'noButtonClicked' // "Reset and continue" button
        break
    }
    message.action = 'rejected'
    console.log('发送消息到主进程:', messageRsp)
    const response = await (window.api as any).sendToMain(messageRsp)
    console.log('主进程响应:', response)
  } catch (error) {
    console.error('发送消息到主进程失败:', error)
  }
}

const handleApproveCommand = async (message: ChatMessage) => {
  try {
    let messageRsp = {
      type: 'askResponse',
      askResponse: message.content.options[0] ? message.content.options[0] : 'yesButtonClicked',
      text: ''
    }
    switch (message.ask) {
      case 'followup':
        // For follow-up questions, provide a generic response
        messageRsp.askResponse = 'messageResponse'
        messageRsp.text = message.content.options[0]
        break

      case 'api_req_failed':
        // Always retry API requests
        messageRsp.askResponse = 'yesButtonClicked' // "Retry" button
        break

      case 'completion_result':
        // Accept the completion
        messageRsp.askResponse = 'messageResponse'
        messageRsp.text = 'Task completed successfully.'
        break
      case 'auto_approval_max_req_reached':
        // Reset the count to continue
        messageRsp.askResponse = 'yesButtonClicked' // "Reset and continue" button
        break
    }
    message.action = 'approved'
    console.log('发送消息到主进程:', messageRsp)
    const response = await (window.api as any).sendToMain(messageRsp)
    console.log('主进程响应:', response)
  } catch (error) {
    console.error('发送消息到主进程失败:', error)
  }
}

// 声明removeListener变量
let removeListener: (() => void) | null = null

// 修改 onMounted 中的初始化代码
onMounted(async () => {
  authTokenInCookie.value = localStorage.getItem('ctm-token')
  const chatId = uuidv4()

  historyList.value = [
    {
      id: chatId,
      chatTitle: 'New chat',
      chatType: chatTypeValue.value,
      chatContent: []
    }
  ]

  currentChatId.value = chatId

  try {
    const res = await getAiModel({})
    AiModelsOptions.value = res.data.models.map((model: any) => ({
      label: model.name,
      value: model.name
    }))
  } catch (err) {
    console.error('Failed to get AI models:', err)
  }

  let lastMessage: any = null

  removeListener = (window.api as any).onMainMessage((message: any) => {
    console.log('Received main process message:', message)
    if (message?.type === 'partialMessage') {
      let openNewMessage =
        !lastMessage || lastMessage.partialMessage.ts !== message.partialMessage.ts

      // 检查是否与上一条消息完全相同
<<<<<<< HEAD
      if (lastMessage && lastMessage.partialMessage.text === message.partialMessage.text) {
        return
      }
      const lastMessageInChat = chatHistory.at(-1)

=======
      if (
        currentLastMessageState &&
        JSON.stringify(currentLastMessageState) === JSON.stringify(message)
      ) {
        return
      }
      let lastMessageInChat = chatHistory.at(-1)
      if (
        (currentLastMessageState?.type === 'state' && !lastPartialMessagePartial) ||
        !lastMessageInChat ||
        lastMessageInChat.role === 'user'
      ) {
        openNewMessage = true
      }
      console.log(currentLastMessageState.type, !lastPartialMessagePartial, openNewMessage)
      // 处理流式响应
      // 追加内容到现有assistant消息
      // 返回的内容如果和前一个相同，并且 partial 字段为 false，开启一个新的assistant消息
>>>>>>> dd6d3257
      if (openNewMessage) {
        // 创建新的assistant消息
        const newAssistantMessage: ChatMessage = {
          id: uuidv4(),
          role: 'assistant',
          content: message.partialMessage.text,
          type: message.partialMessage.type,
          ask: message.partialMessage.type === 'ask' ? message.partialMessage.ask : '',
          say: message.partialMessage.type === 'say' ? message.partialMessage.say : '',
          ts: message.ts
        }
        chatHistory.push(newAssistantMessage)
<<<<<<< HEAD
      } else if (lastMessageInChat && lastMessageInChat.role === 'assistant') {
        lastMessageInChat.content = message.partialMessage.text
      }
      lastMessage = message
=======
        lastMessageInChat = chatHistory.at(-1)
        // 同步更新历史记录
        const currentHistoryEntry = historyList.value.find(
          (entry) => entry.id === currentChatId.value
        )
        if (currentHistoryEntry) {
          currentHistoryEntry.chatContent.push({ ...newAssistantMessage })
        }
      }
      lastMessageInChat.content = message.partialMessage.text
      lastMessageInChat.type = message.partialMessage.type
      lastMessageInChat.ask =
        message.partialMessage.type === 'ask' ? message.partialMessage.ask : ''
      lastMessageInChat.say =
        message.partialMessage.type === 'say' ? message.partialMessage.say : ''
      if (!message.partialMessage.partial && message.partialMessage.type === 'ask') {
        lastMessageInChat.content = JSON.parse(message.partialMessage.text)
      }
      // 追加内容到现有assistant消息      // 同步更新历史记录
      const currentHistoryEntry = historyList.value.find(
        (entry) => entry.id === currentChatId.value
      )
      if (currentHistoryEntry) {
        const lastHistoryContent = currentHistoryEntry.chatContent.at(-1)
        if (lastHistoryContent?.role === 'assistant') {
          lastHistoryContent.content = message.partialMessage.text
          lastHistoryContent.type = message.partialMessage.type
          lastHistoryContent.ask =
            message.partialMessage.type === 'ask' ? message.partialMessage.ask : ''
          lastHistoryContent.say =
            message.partialMessage.type === 'say' ? message.partialMessage.say : ''
          if (!message.partialMessage.partial && message.partialMessage.type === 'ask') {
            lastMessageInChat.content = JSON.parse(message.partialMessage.text)
          }
        }
      }
      lastPartialMessagePartial = message.partialMessage?.partial
      console.log('chatHistory', chatHistory)
>>>>>>> dd6d3257
    }
    console.log('chatHistory after processing:', chatHistory)
  })
})

onUnmounted(() => {
  if (typeof removeListener === 'function') {
    removeListener()
    removeListener = null
  }
})

// 添加发送消息到主进程的方法
const sendMessageToMain = async (userContent: string) => {
  try {
    let message
    if (chatHistory.length === 0) {
      const assetInfo = await getCurentTabAssetInfo()
      if (!assetInfo) {
        notification.error({
          message: '获取当前资产连接信息失败',
          description: '请先建立资产连接',
          duration: 3
        })
        return
      }

      message = {
        type: 'newTask',
        askResponse: 'messageResponse',
        text: userContent,
        terminalUuid: assetInfo?.uuid
      }
    } else {
      message = {
        type: 'askResponse',
        askResponse: 'messageResponse',
        text: userContent
      }
    }

    console.log('发送消息到主进程:', message)
    const response = await (window.api as any).sendToMain(message)
    console.log('主进程响应:', response)
  } catch (error) {
    console.error('发送消息到主进程失败:', error)
  }
}

const chatContainer = ref<HTMLElement | null>(null)

// Add auto scroll function
const scrollToBottom = () => {
  nextTick(() => {
    if (chatContainer.value) {
      chatContainer.value.scrollTop = chatContainer.value.scrollHeight
    }
  })
}

// Watch chatHistory changes
watch(
  chatHistory,
  () => {
    scrollToBottom()
  },
  { deep: true }
)
</script>

<style lang="less" scoped>
.ai-chat-custom-tabs {
  :deep(.ant-tabs-tab:not(.ant-tabs-tab-active) .ant-tabs-tab-btn) {
    color: #e0e0e0;
    transition:
      color 0.2s,
      text-shadow 0.2s;
  }

  :deep(.ant-tabs-nav) {
    height: 22px;
    margin-bottom: 2px;
  }

  :deep(.ant-tabs-tab) {
    padding: 0 4px;
    height: 22px;
    line-height: 22px;
    font-size: 12px;
  }
}

.ai-chat-flex-container {
  display: flex;
  flex-direction: column;
  height: 100%;
  background-color: #1a1a1a;
  border-radius: 8px;
  overflow: hidden;
}

.chat-response-container {
  flex-grow: 1;
  overflow-y: auto;
  padding: 16px;
  scrollbar-width: thin;
  max-height: calc(100vh - 150px);
  width: 100%;

  &::-webkit-scrollbar {
    width: 6px;
  }

  &::-webkit-scrollbar-thumb {
    background-color: #4a4a4a;
    border-radius: 3px;

    &:hover {
      background-color: #5a5a5a;
    }
  }
}

.chat-response {
  display: flex;
  flex-direction: column;
  gap: 16px;
  width: 100%;
  min-width: 0;

  .message {
    display: inline-block;
    padding: 8px 12px;
    border-radius: 2px;
    font-size: 12px;
    line-height: 1.5;
    box-sizing: border-box;

    &.user {
      align-self: flex-end;
      background-color: #3a3a3a;
      color: #ffffff;
      border: none;
      width: 100%;
      margin-left: auto;
      float: right;
      clear: both;
    }

    &.assistant {
      align-self: flex-start;
      background-color: #1e2a38;
      color: #e0e0e0;
      border: 1px solid #2c3e50;
      width: 100%;
    }
  }
}

.input-send-container {
  display: flex;
  flex-direction: column;
  gap: 4px;
  background-color: #161616;
  border-radius: 8px;
  border: 1px solid #333;

  .ant-textarea {
    background-color: #1a1a1a !important;
    border: none !important;
    border-radius: 8px !important;
    color: #e0e0e0 !important;
    padding: 8px 12px !important;
    font-size: 13px !important;

    :deep(.ant-input::placeholder) {
      color: #666 !important;
    }
  }
}

.input-controls {
  display: flex;
  align-items: center;
  justify-content: space-between;
  gap: 4px;
  padding: 4px 8px;

  .ant-select {
    width: 120px;

    :deep(.ant-select-selector) {
      background-color: transparent !important;
      border: none !important;
      border-radius: 4px !important;
      color: #e0e0e0 !important;
      height: 24px !important;
      line-height: 24px !important;
      font-size: 12px !important;

      &:hover {
        border-color: transparent !important;
      }
    }

    :deep(.ant-select-selection-item) {
      font-size: 12px !important;
      line-height: 24px !important;
    }
  }

  .custom-round-button {
    height: 20px;
    padding: 0 8px;
    border-radius: 4px;
    font-size: 10px;
    background-color: #1656b1;
    border-color: #1656b1;
    color: white;
    transition: all 0.2s ease;
    display: flex;
    align-items: center;
    gap: 3px;

    &:hover {
      background-color: #2d6fcd;
      border-color: #2d6fcd;
    }

    &:active {
      transform: translateY(0);
      box-shadow: none;
    }
  }
}

.assistant-message-container {
  display: flex;
  flex-direction: column;
  gap: 2px;
  width: 100%;

  .message-actions {
    display: flex;
    gap: 6px;
    margin-top: 0px;
    justify-content: flex-end;

    .action-btn {
      height: 18px;
      padding: 0 6px;
      border-radius: 4px;
      font-size: 10px;
      display: flex;
      align-items: center;
      gap: 3px;
      transition: all 0.3s ease;
      border: none;

      &.copy-btn {
        background-color: #2a2a2a;
        color: #e0e0e0;

        &:hover {
          background-color: #3a3a3a;
          transform: translateY(-1px);
          box-shadow: 0 2px 4px rgba(0, 0, 0, 0.2);
        }

        &:active {
          transform: translateY(0);
        }
      }

      &.apply-btn {
        background-color: #4caf50;
        color: white;

        &:hover {
          background-color: #45a049;
          transform: translateY(-1px);
          box-shadow: 0 2px 4px rgba(0, 0, 0, 0.2);
        }

        &:active {
          transform: translateY(0);
        }
      }

      .anticon {
        font-size: 12px;
      }
    }
  }
}

.right-extra-buttons {
  display: flex;
  align-items: center;
  gap: 4px;
  padding: 0 4px;

  .action-icon-btn {
    width: 24px;
    height: 24px;
    padding: 0;
    display: flex;
    align-items: center;
    justify-content: center;
    color: #e0e0e0;
    border-radius: 4px;
    transition: all 0.3s ease;

    &:hover {
      background-color: rgba(255, 255, 255, 0.1);
      color: #fff;
    }

    &:active {
      background-color: rgba(255, 255, 255, 0.15);
    }

    .anticon {
      font-size: 14px;
    }
  }
}

.history-dropdown-menu {
  max-height: 400px;
  overflow-y: auto;
  padding: 4px;
  background-color: #2a2a2a;
  border: 1px solid #3a3a3a;
  border-radius: 8px;
  box-shadow: 0 4px 12px rgba(0, 0, 0, 0.15);

  &::-webkit-scrollbar {
    width: 4px;
  }

  &::-webkit-scrollbar-thumb {
    background-color: #4a4a4a;
    border-radius: 2px;

    &:hover {
      background-color: #5a5a5a;
    }
  }
}

.history-menu-item {
  padding: 6px 8px !important;
  margin: 2px 0 !important;
  border-radius: 4px !important;
  transition: all 0.2s ease !important;
  min-height: unset !important;

  &:hover {
    background-color: #3a3a3a !important;
    transform: translateX(2px);
  }

  &:active {
    background-color: #4a4a4a !important;
  }
}

.history-item-content {
  display: flex;
  flex-direction: row;
  align-items: center;
  gap: 8px;
}

.history-title {
  color: #e0e0e0;
  font-size: 12px;
  font-weight: 500;
  white-space: nowrap;
  overflow: hidden;
  text-overflow: ellipsis;
  flex: 1;
}

.history-type {
  color: #888;
  font-size: 10px;
  padding: 1px 4px;
  background-color: #333;
  border-radius: 3px;
  display: inline-block;
  width: fit-content;
  flex-shrink: 0;
}

:deep(.ant-input::placeholder) {
  color: #666 !important;
}

.action-status {
  padding: 4px 8px;
  border-radius: 4px;
  font-size: 12px;

  &.approved {
    background-color: #52c41a20;
    color: #52c41a;
  }

  &.rejected {
    background-color: #ff4d4f20;
    color: #ff4d4f;
  }
}

.action-buttons {
  margin: 0;
  padding: 0;

  .button-row {
    display: flex;
    gap: 4px;
    justify-content: flex-end;
    margin-top: 2px;
  }
}
</style><|MERGE_RESOLUTION|>--- conflicted
+++ resolved
@@ -792,32 +792,11 @@
         !lastMessage || lastMessage.partialMessage.ts !== message.partialMessage.ts
 
       // 检查是否与上一条消息完全相同
-<<<<<<< HEAD
       if (lastMessage && lastMessage.partialMessage.text === message.partialMessage.text) {
         return
       }
       const lastMessageInChat = chatHistory.at(-1)
 
-=======
-      if (
-        currentLastMessageState &&
-        JSON.stringify(currentLastMessageState) === JSON.stringify(message)
-      ) {
-        return
-      }
-      let lastMessageInChat = chatHistory.at(-1)
-      if (
-        (currentLastMessageState?.type === 'state' && !lastPartialMessagePartial) ||
-        !lastMessageInChat ||
-        lastMessageInChat.role === 'user'
-      ) {
-        openNewMessage = true
-      }
-      console.log(currentLastMessageState.type, !lastPartialMessagePartial, openNewMessage)
-      // 处理流式响应
-      // 追加内容到现有assistant消息
-      // 返回的内容如果和前一个相同，并且 partial 字段为 false，开启一个新的assistant消息
->>>>>>> dd6d3257
       if (openNewMessage) {
         // 创建新的assistant消息
         const newAssistantMessage: ChatMessage = {
@@ -830,51 +809,10 @@
           ts: message.ts
         }
         chatHistory.push(newAssistantMessage)
-<<<<<<< HEAD
       } else if (lastMessageInChat && lastMessageInChat.role === 'assistant') {
         lastMessageInChat.content = message.partialMessage.text
       }
       lastMessage = message
-=======
-        lastMessageInChat = chatHistory.at(-1)
-        // 同步更新历史记录
-        const currentHistoryEntry = historyList.value.find(
-          (entry) => entry.id === currentChatId.value
-        )
-        if (currentHistoryEntry) {
-          currentHistoryEntry.chatContent.push({ ...newAssistantMessage })
-        }
-      }
-      lastMessageInChat.content = message.partialMessage.text
-      lastMessageInChat.type = message.partialMessage.type
-      lastMessageInChat.ask =
-        message.partialMessage.type === 'ask' ? message.partialMessage.ask : ''
-      lastMessageInChat.say =
-        message.partialMessage.type === 'say' ? message.partialMessage.say : ''
-      if (!message.partialMessage.partial && message.partialMessage.type === 'ask') {
-        lastMessageInChat.content = JSON.parse(message.partialMessage.text)
-      }
-      // 追加内容到现有assistant消息      // 同步更新历史记录
-      const currentHistoryEntry = historyList.value.find(
-        (entry) => entry.id === currentChatId.value
-      )
-      if (currentHistoryEntry) {
-        const lastHistoryContent = currentHistoryEntry.chatContent.at(-1)
-        if (lastHistoryContent?.role === 'assistant') {
-          lastHistoryContent.content = message.partialMessage.text
-          lastHistoryContent.type = message.partialMessage.type
-          lastHistoryContent.ask =
-            message.partialMessage.type === 'ask' ? message.partialMessage.ask : ''
-          lastHistoryContent.say =
-            message.partialMessage.type === 'say' ? message.partialMessage.say : ''
-          if (!message.partialMessage.partial && message.partialMessage.type === 'ask') {
-            lastMessageInChat.content = JSON.parse(message.partialMessage.text)
-          }
-        }
-      }
-      lastPartialMessagePartial = message.partialMessage?.partial
-      console.log('chatHistory', chatHistory)
->>>>>>> dd6d3257
     }
     console.log('chatHistory after processing:', chatHistory)
   })
