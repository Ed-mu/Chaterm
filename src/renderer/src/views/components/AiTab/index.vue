<template>
  <a-button 
    @click="handleGetAssetInfo" 
    :loading="isGettingAssetInfo"
    type="primary"
  >
   获取到当前的活跃tab的资产信息
  </a-button>
  <a-tabs
    v-model:active-key="activeKey"
    class="ai-chat-custom-tabs ai-chat-flex-container"
    @change="handleTabChange"
  >
    <a-tab-pane
      key="chat"
      :tab="
        currentChatId
          ? historyList.find((item) => item.id === currentChatId)?.chatTitle || 'New chat'
          : 'New chat'
      "
    >
      <div
        v-if="chatHistory.length > 0"
        ref="chatContainer"
        class="chat-response-container"
      >
        <div class="chat-response">
          <template
            v-for="message in chatHistory"
            :key="message"
          >
            <div
              v-if="message.role === 'assistant'"
              class="assistant-message-container"
            >
              <MarkdownRenderer
                :content="message.content"
                :class="`message ${message.role}`"
              />

              <div class="message-actions">
                <a-button
                  v-if="chatTypeValue === 'ctm-cmd'"
                  size="small"
                  class="action-btn copy-btn"
                  @click="handleCopyContent(message)"
                >
                  <template #icon>
                    <CopyOutlined />
                  </template>
                  {{ $t('ai.copy') }}
                </a-button>
                <a-button
                  v-if="chatTypeValue === 'ctm-cmd'"
                  size="small"
                  class="action-btn apply-btn"
                  @click="handleApplyCommand(message)"
                >
                  <template #icon>
                    <PlayCircleOutlined />
                  </template>
                  {{ $t('ai.run') }}
                </a-button>
                <div v-if="chatTypeValue === 'ctm-agent' && message.type === 'ask'">
                  <div
                    v-if="!messageActions[message.id]"
                    class="action-buttons"
                  >
                    <div class="button-row">
                      <a-button
                        size="small"
                        class="action-btn copy-btn"
                        @click="handleRejectContent(message)"
                      >
                        <template #icon>
                          <CloseOutlined />
                        </template>
                        {{ $t('ai.reject') }}
                      </a-button>
                      <a-button
                        size="small"
                        class="action-btn apply-btn"
                        @click="handleApproveCommand(message)"
                      >
                        <template #icon>
                          <CheckOutlined />
                        </template>
                        {{ $t('ai.approve') }}
                      </a-button>
                    </div>
                  </div>
                  <div
                    v-else
                    class="action-status"
                    :class="messageActions[message.id]"
                  >
                    {{
                      messageActions[message.id] === 'approved'
                        ? $t('ai.approved')
                        : $t('ai.rejected')
                    }}
                  </div>
                </div>
              </div>
            </div>
            <div
              v-else
              :class="`message ${message.role}`"
            >
              {{ message.content }}
            </div>
          </template>
        </div>
      </div>
      <div class="input-send-container">
        <a-textarea
          v-model:value="chatInputValue"
          :placeholder="$t('ai.agentMessage')"
          style="background-color: #161616; color: #fff; border: none; box-shadow: none"
          :auto-size="{ minRows: 2, maxRows: 20 }"
          @keydown="handleKeyDown"
        />
        <div class="input-controls">
          <a-select
            v-model:value="chatTypeValue"
            size="small"
            style="width: 80px"
            :options="AiTypeOptions"
            show-search
          ></a-select>
          <a-select
            v-model:value="chatModelValue"
            size="small"
            :options="AiModelsOptions"
            show-search
          ></a-select>
          <a-button
            size="small"
            class="custom-round-button compact-button"
            style="margin-left: 8px"
            @click="sendMessage"
          >
            {{ $t('ai.send') }} ⏎
          </a-button>
        </div>
      </div>
    </a-tab-pane>
    <template #rightExtra>
      <div class="right-extra-buttons">
        <a-tooltip :title="$t('ai.newChat')">
          <a-button
            type="text"
            class="action-icon-btn"
            @click="handlePlusClick"
          >
            <PlusOutlined />
          </a-button>
        </a-tooltip>
        <a-tooltip :title="$t('ai.showChatHistory')">
          <a-dropdown :trigger="['click']">
            <a-button
              type="text"
              class="action-icon-btn"
              @click="handleHistoryClick"
            >
              <HistoryOutlined />
            </a-button>
            <template #overlay>
              <a-menu class="history-dropdown-menu">
                <a-menu-item
                  v-for="(history, index) in historyList"
                  :key="index"
                  class="history-menu-item"
                  @click="restoreHistoryTab(history)"
                >
                  <div class="history-item-content">
                    <div class="history-title">{{ history.chatTitle }}</div>
                    <div class="history-type">{{ history.chatType }}</div>
                  </div>
                </a-menu-item>
              </a-menu>
            </template>
          </a-dropdown>
        </a-tooltip>
        <a-tooltip :title="$t('ai.closeAiSidebar')">
          <a-button
            type="text"
            class="action-icon-btn"
            @click="handleClose"
          >
            <CloseOutlined />
          </a-button>
        </a-tooltip>
      </div>
    </template>
  </a-tabs>
</template>

<script setup lang="ts">
import { ref, reactive, onMounted, defineAsyncComponent, onUnmounted, nextTick, watch } from 'vue'
import {
  PlusOutlined,
  CloseOutlined,
  HistoryOutlined,
  CopyOutlined,
  CheckOutlined,
  PlayCircleOutlined
} from '@ant-design/icons-vue'
import { notification } from 'ant-design-vue'
import { v4 as uuidv4 } from 'uuid'
import { getAiModel, getChatDetailList, getConversationList } from '@/api/ai/ai'
import eventBus from '@/utils/eventBus'
// 异步加载 Markdown 渲染组件
const MarkdownRenderer = defineAsyncComponent(
  () => import('@views/components/AiTab/MarkdownRenderer.vue')
)

interface HistoryItem {
  id: string
  chatTitle: string
  chatType: string
  chatContent: ChatMessage[]
}

const historyList = ref<HistoryItem[]>([])

const chatInputValue = ref('')
const chatModelValue = ref('qwen-chat')
const chatTypeValue = ref('ctm-cmd')
const activeKey = ref('chat')

// 当前活动对话的 ID
const currentChatId = ref<string | null>(null)
const authTokenInCookie = ref<string | null>(null)

interface ChatMessage {
  id: string
  role: 'user' | 'assistant'
  content: string
  type?: string
  ask?: string
  say?: string
}

interface AssetInfo {
  uuid: string
  title: string
  ip?: string
  organizationId?: string
  type?: string
}

const chatHistory = reactive<ChatMessage[]>([])
const webSocket = ref<WebSocket | null>(null)

const props = defineProps({
  toggleSidebar: {
    type: Function,
    required: true
  }
})

interface ModelOption {
  label: string
  value: string
}

const AiModelsOptions = ref<ModelOption[]>([])
const AiTypeOptions = [
  { label: 'Chat', value: 'ctm-chat' },
  { label: 'Cmd', value: 'ctm-cmd' },
  { label: 'Agent', value: 'ctm-agent' }
]

const isGettingAssetInfo = ref(false)

const getCurentTabAssetInfo = async () => {  
  try {
    // 创建一个Promise来等待assetInfoResult事件
    const assetInfo = await new Promise((resolve, reject) => {
      // 设置超时
      const timeout = setTimeout(() => {
        eventBus.off('assetInfoResult', handleResult)
        reject(new Error('获取资产信息超时'))
      }, 5000) // 5秒超时
      
      // 监听结果事件
      const handleResult = (result: any) => {
        clearTimeout(timeout)
        eventBus.off('assetInfoResult', handleResult)
        resolve(result)
      }
      eventBus.on('assetInfoResult', handleResult)
      
      // 发出请求事件
      eventBus.emit('getActiveTabAssetInfo')
    })
    
    // 直接在这里处理结果
    if (assetInfo) {
      console.log('获取到资产信息:', assetInfo)
      return assetInfo
    } else {
      console.error('未能获取到当前标签页的资产信息:')
      notification.warning({
        message: '资产信息获取失败',
        description: '未能获取到当前标签页的资产信息',
        duration: 3
      })
      return null
    }
  } catch (error) {
    console.error('获取资产信息时发生错误:', error)
    return null
  }
}

// 切换标签时候，当前的对话ID修改为对应的chat tag的id
const handleTabChange = (key: string | number) => {
  currentChatId.value = historyList.value.find((item) => item.chatType === key)?.id || null
}

// 创建 WebSocket 连接的函数
const createWebSocket = (type: string) => {
  const protocol = window.location.protocol === 'https:' ? 'wss:' : 'ws:'
  // console.log('当前协议:', protocol)
  const token = JSON.parse(JSON.stringify(authTokenInCookie.value))
  const wsUrl = `${protocol}//demo.chaterm.ai/v1/ai/chat/ws?token=${token}`
  const ws = new WebSocket(wsUrl)

  ws.onopen = () => {
    // console.log(`${type} WebSocket 连接成功`)
    // 设置定时发送ping
    const pingInterval = setInterval(() => {
      if (ws.readyState === WebSocket.OPEN) {
        ws.send(JSON.stringify({ type: 'ping' }))
      } else {
        clearInterval(pingInterval)
      }
    }, 30000) // 每30秒发送一次ping

    // 在WebSocket关闭时清除定时器
    ws.onclose = () => {
      clearInterval(pingInterval)
      // console.log(`${type} WebSocket连接已关闭`)
      webSocket.value = null
    }
  }

  ws.onmessage = (e) => {
    try {
      const parsedData = JSON.parse(e.data)
      // 处理pong消息
      if (parsedData.type === 'pong') {
        // console.log('收到服务器pong响应')
        return
      }
      if (parsedData.conversation_id) {
        // console.log('更新会话ID:', parsedData.conversation_id)
        currentChatId.value = parsedData.conversation_id
      }
      if (
        parsedData.choices &&
        parsedData.choices[0] &&
        parsedData.choices[0].delta &&
        parsedData.choices[0].delta.content
      ) {
        const currentHistoryEntry = historyList.value.find(
          (entry) => entry.id === currentChatId.value
        )

        if (chatHistory.at(-1)?.role === 'assistant') {
          const lastAssistantMessage = chatHistory.at(-1)!
          lastAssistantMessage.content += parsedData.choices[0].delta.content

          // 同时更新 historyList 中的记录
          if (currentHistoryEntry) {
            const lastHistoryContent = currentHistoryEntry.chatContent.at(-1)
            if (lastHistoryContent?.role === 'assistant') {
              lastHistoryContent.content += parsedData.choices[0].delta.content
            }
          }
        } else {
          const newMessage: ChatMessage = {
            id: uuidv4(),
            role: 'assistant',
            content: parsedData.choices[0].delta.content,
            type: 'message',
            ask: '',
            say: ''
          }
          chatHistory.push(newMessage)

          // 同时更新 historyList 中的记录
          if (currentHistoryEntry) {
            currentHistoryEntry.chatContent.push(newMessage)
          }
        }
      }
    } catch (error) {
      console.error('解析消息错误:', error)
      chatHistory.push({
        id: uuidv4(),
        role: 'assistant',
        content: '连接失败，请检查服务器状态',
        type: 'message',
        ask: '',
        say: ''
      } as ChatMessage)
    }
  }

  ws.onerror = (error) => {
    console.error(`${type} WebSocket错误:`, error)
    chatHistory.push({
      id: uuidv4(),
      role: 'assistant',
      content: '连接失败，请检查服务器状态',
      type: 'message',
      ask: '',
      say: ''
    } as ChatMessage)
  }

  return ws
}

const sendMessage = () => {
  const userContent = chatInputValue.value.trim()
  if (!userContent) return
  if (chatTypeValue.value === 'ctm-agent') {
    sendMessageToMain(userContent)
    const currentHistoryEntry = historyList.value.find((entry) => entry.id === currentChatId.value)

    if (currentHistoryEntry) {
      if (currentHistoryEntry.chatContent.length === 0) {
        currentHistoryEntry.chatTitle =
          userContent.length > 15 ? userContent.substring(0, 15) + '.' : userContent
      }
      const userMessage: ChatMessage = {
        id: uuidv4(),
        role: 'user',
        content: userContent,
        type: 'message',
        ask: '',
        say: ''
      }
      currentHistoryEntry.chatContent.push(userMessage)
    }

    const userMessage: ChatMessage = {
      id: uuidv4(),
      role: 'user',
      content: userContent,
      type: 'message',
      ask: '',
      say: ''
    }
    chatHistory.push(userMessage)
    chatInputValue.value = ''
    return
  }

  // 如果没有 WebSocket 连接，创建新的连接
  if (!webSocket.value) {
    webSocket.value = createWebSocket(chatTypeValue.value)
  }

  // 等待连接建立
  if (webSocket.value.readyState === WebSocket.CONNECTING) {
    webSocket.value.onopen = () => {
      sendWebSocketMessage(webSocket.value!, chatTypeValue.value)
    }
    return
  }

  // 如果连接已经打开，直接发送消息
  if (webSocket.value.readyState === WebSocket.OPEN) {
    sendWebSocketMessage(webSocket.value, chatTypeValue.value)
  }
}

const sendWebSocketMessage = (ws: WebSocket, type: string) => {
  const userContent = chatInputValue.value
  const currentHistoryEntry = historyList.value.find((entry) => entry.id === currentChatId.value)

  if (currentHistoryEntry) {
    if (currentHistoryEntry.chatContent.length === 0) {
      currentHistoryEntry.chatTitle =
        userContent.length > 15 ? userContent.substring(0, 15) + '.' : userContent
    }
    const userMessage: ChatMessage = {
      id: uuidv4(),
      role: 'user',
      content: userContent,
      type: 'message',
      ask: '',
      say: ''
    }
    currentHistoryEntry.chatContent.push(userMessage)
  }

  const userMessage: ChatMessage = {
    id: uuidv4(),
    role: 'user',
    content: userContent,
    type: 'message',
    ask: '',
    say: ''
  }
  chatHistory.push(userMessage)

  const messageData = {
    model: chatModelValue.value,
    messages: [{ role: 'user', content: userContent }],
    modelMethod: type,
    conversationId: currentChatId.value?.length === 56 ? currentChatId.value : ''
  }

  ws.send(JSON.stringify(messageData))
  chatInputValue.value = ''
}

const handleClose = () => {
  props.toggleSidebar('right')
  eventBus.emit('updateRightIcon', false)
}

const handleKeyDown = (e: KeyboardEvent) => {
  if (e.key === 'Enter' && !e.shiftKey) {
    e.preventDefault()
    sendMessage()
  }
}

const handlePlusClick = () => {
  const currentInput = chatInputValue.value
  const newChatId = uuidv4()
  currentChatId.value = newChatId
  chatTypeValue.value = 'ctm-cmd'

  const chatTitle = currentInput
    ? currentInput.length > 15
      ? currentInput.substring(0, 15) + '...'
      : currentInput
    : `New chat`

  historyList.value.unshift({
    id: newChatId,
    chatTitle,
    chatType: chatTypeValue.value,
    chatContent: []
  })

  chatHistory.length = 0
  chatInputValue.value = ''

  if (currentInput.trim()) {
    sendMessage()
  }
}

const restoreHistoryTab = async (history: HistoryItem) => {
  if (webSocket.value) {
    webSocket.value.close()
    webSocket.value = null
  }

  currentChatId.value = history.id
  chatTypeValue.value = history.chatType

  try {
    const res = await getChatDetailList({
      conversationId: history.id,
      limit: 10,
      offset: 0
    })

    const chatContentTemp = res.data.list
      .map((item: any) => {
        try {
          const parsedContent = JSON.parse(item.content)
          if (
            typeof parsedContent === 'object' &&
            parsedContent !== null &&
            ['user', 'assistant'].includes(parsedContent.role) &&
            typeof parsedContent.content === 'string'
          ) {
            return {
              id: uuidv4(),
              role: parsedContent.role as 'user' | 'assistant',
              content: parsedContent.content,
              type: 'message',
              ask: '',
              say: ''
            } as ChatMessage
          }
        } catch (e) {
          console.error('解析聊天记录失败:', e)
        }
        return null
      })
      .filter(Boolean)

    chatHistory.length = 0
    chatHistory.push(...chatContentTemp)
    chatInputValue.value = ''
  } catch (err) {
    console.error(err)
  }
}

const handleHistoryClick = async () => {
  try {
    const res = await getConversationList({})
    historyList.value = res.data.list.map((item: any) => ({
      id: item.conversationId,
      chatTitle: item.title,
      chatType: item.conversateType,
      chatContent: []
    }))
  } catch (err) {
    console.error('Failed to get conversation list:', err)
  }
}

const handleApplyCommand = (message: ChatMessage) => {
  eventBus.emit('executeTerminalCommand', message.content + '\n')
}

const handleCopyContent = async (message: ChatMessage) => {
  try {
    await navigator.clipboard.writeText(message.content)
    eventBus.emit('executeTerminalCommand', message.content)
  } catch (err) {
    console.error('Copy failed:', err)
    notification.error({
      message: 'Error',
      description: 'Copy failed',
      duration: 3,
      placement: 'topRight'
    })
  }
}

const messageActions = reactive<Record<string, 'approved' | 'rejected'>>({})

const handleRejectContent = (message: ChatMessage) => {
  messageActions[message.id] = 'rejected'
}

const handleApproveCommand = (message: ChatMessage) => {
  messageActions[message.id] = 'approved'
}

// 声明removeListener变量
let removeListener: (() => void) | null = null

// 修改 onMounted 中的初始化代码
onMounted(async () => {
  authTokenInCookie.value = localStorage.getItem('ctm-token')
  const chatId = uuidv4()

  historyList.value = [
    {
      id: chatId,
      chatTitle: 'New chat',
      chatType: chatTypeValue.value,
      chatContent: []
    }
  ]

  currentChatId.value = chatId

  try {
    const res = await getAiModel({})
    AiModelsOptions.value = res.data.models.map((model: any) => ({
      label: model.name,
      value: model.name
    }))
  } catch (err) {
    console.error('Failed to get AI models:', err)
  }

<<<<<<< HEAD
  removeListener = (window.api as any).onMainMessage((message: any) => {
=======
  let lastMessage = {
    type: ''
  }

  const removeListener = (window.api as any).onMainMessage((message: any) => {
>>>>>>> c968bc2e
    console.log('Received main process message:', message)
    if (message?.type === 'partialMessage') {
      let openNewMessage = false
      let lastAssistantMessage = chatHistory.at(-1)!
      if (lastMessage?.type === 'state' || lastAssistantMessage?.role === 'user') {
        openNewMessage = true
      }
      // 处理流式响应
      // 追加内容到现有assistant消息
      // 返回的内容如果和前一个相同，并且 partial 字段为 false，开启一个新的assistant消息
      if (openNewMessage) {
        // 创建新的assistant消息
        chatHistory.push({
          id: uuidv4(),
          role: 'assistant',
          content: message.partialMessage.text,
          type: message.partialMessage.type,
          ask: message.partialMessage.type === 'ask' ? message.partialMessage.ask : '',
          say: message.partialMessage.type === 'say' ? message.partialMessage.say : ''
        } as ChatMessage)
        lastAssistantMessage = chatHistory.at(-1)!
        // 同步更新历史记录
        const currentHistoryEntry = historyList.value.find(
          (entry) => entry.id === currentChatId.value
        )
        if (currentHistoryEntry) {
          currentHistoryEntry.chatContent.push({
            role: 'assistant',
            content: message.partialMessage.text,
            type: message.partialMessage.type,
            ask: message.partialMessage.type === 'ask' ? message.partialMessage.ask : '',
            say: message.partialMessage.type === 'say' ? message.partialMessage.say : ''
          } as ChatMessage)
        }
      }
      lastAssistantMessage.content = message.partialMessage.text
      // 同步更新历史记录
      const currentHistoryEntry = historyList.value.find(
        (entry) => entry.id === currentChatId.value
      )
      if (currentHistoryEntry) {
        const lastHistoryContent = currentHistoryEntry.chatContent.at(-1)
        if (lastHistoryContent?.role === 'assistant') {
          lastHistoryContent.content = message.partialMessage.text
        }
      }
    }
    lastMessage = message
    console.log('chatHistory', chatHistory)
  })
})

onUnmounted(() => {
  if (typeof removeListener === 'function') {
    removeListener()
  }
})

// 添加发送消息到主进程的方法
const sendMessageToMain = async (userContent: string) => {
  try {
    const message =
      chatHistory.length === 0
        ? {
            type: 'newTask' as const,
            askResponse: 'messageResponse' as const,
            text: userContent
          }
        : {
            type: 'askResponse' as const,
            askResponse: 'messageResponse' as const,
            text: userContent
          }

    console.log('发送消息到主进程:', message)
    const response = await (window.api as any).sendToMain(message)
    console.log('主进程响应:', response)
  } catch (error) {
    console.error('发送消息到主进程失败:', error)
  }
}

const chatContainer = ref<HTMLElement | null>(null)

// Add auto scroll function
const scrollToBottom = () => {
  nextTick(() => {
    if (chatContainer.value) {
      chatContainer.value.scrollTop = chatContainer.value.scrollHeight
    }
  })
}

// Watch chatHistory changes
watch(
  chatHistory,
  () => {
    scrollToBottom()
  },
  { deep: true }
)

const handleGetAssetInfo = async () => {
  isGettingAssetInfo.value = true
  try {
    const assetInfo = await getCurentTabAssetInfo()
    if (assetInfo && typeof assetInfo === 'object' && 'uuid' in assetInfo) {
      const typedAssetInfo = assetInfo as AssetInfo
      console.log('获取到当前活跃标签页信息:', typedAssetInfo)
      notification.success({
        message: '获取标签页信息成功',
        description: `当前标签页: ${typedAssetInfo.title} (UUID: ${typedAssetInfo.uuid})`,
        duration: 3
      })
      // 这里可以将assetInfo用于AI对话或其他用途
      return typedAssetInfo
    }
  } catch (error) {
    console.error('获取标签页信息失败:', error)
    notification.error({
      message: '获取标签页信息失败',
      description: error instanceof Error ? error.message : '未知错误',
      duration: 3
    })
  } finally {
    isGettingAssetInfo.value = false
  }
}
</script>

<style lang="less" scoped>
.ai-chat-custom-tabs {
  :deep(.ant-tabs-tab:not(.ant-tabs-tab-active) .ant-tabs-tab-btn) {
    color: #e0e0e0;
    transition:
      color 0.2s,
      text-shadow 0.2s;
  }

  :deep(.ant-tabs-nav) {
    height: 22px;
    margin-bottom: 2px;
  }

  :deep(.ant-tabs-tab) {
    padding: 0 4px;
    height: 22px;
    line-height: 22px;
    font-size: 12px;
  }
}

.ai-chat-flex-container {
  display: flex;
  flex-direction: column;
  height: 100%;
  background-color: #1a1a1a;
  border-radius: 8px;
  overflow: hidden;
}

.chat-response-container {
  flex-grow: 1;
  overflow-y: auto;
  padding: 16px;
  scrollbar-width: thin;
  max-height: calc(100vh - 150px);

  &::-webkit-scrollbar {
    width: 6px;
  }

  &::-webkit-scrollbar-thumb {
    background-color: #4a4a4a;
    border-radius: 3px;

    &:hover {
      background-color: #5a5a5a;
    }
  }
}

.chat-response {
  display: flex;
  flex-direction: column;
  gap: 16px;
  width: 100%;

  .message {
    width: 100%;
    padding: 12px 16px;
    border-radius: 12px;
    font-size: 12px;
    line-height: 1.5;

    &.user {
      align-self: flex-end;
      background-color: #2c3e50;
      color: #e0e0e0;
      border: 1px solid #34495e;
      max-width: 85%;
    }

    &.assistant {
      align-self: flex-start;
      background-color: #1e2a38;
      color: #e0e0e0;
      border: 1px solid #2c3e50;
      width: 100%;
    }
  }
}

.input-send-container {
  display: flex;
  flex-direction: column;
  gap: 4px;
  background-color: #161616;
  border-radius: 8px;
  border: 1px solid #333;

  .ant-textarea {
    background-color: #1a1a1a !important;
    border: none !important;
    border-radius: 8px !important;
    color: #e0e0e0 !important;
    padding: 8px 12px !important;
    font-size: 13px !important;

    :deep(.ant-input::placeholder) {
      color: #666 !important;
    }
  }
}

.input-controls {
  display: flex;
  align-items: center;
  justify-content: space-between;
  gap: 4px;
  padding: 4px 8px;

  .ant-select {
    width: 120px;

    :deep(.ant-select-selector) {
      background-color: transparent !important;
      border: none !important;
      border-radius: 4px !important;
      color: #e0e0e0 !important;
      height: 24px !important;
      line-height: 24px !important;
      font-size: 12px !important;

      &:hover {
        border-color: transparent !important;
      }
    }

    :deep(.ant-select-selection-item) {
      font-size: 12px !important;
      line-height: 24px !important;
    }
  }

  .custom-round-button {
    height: 20px;
    padding: 0 8px;
    border-radius: 4px;
    font-size: 10px;
    background-color: #1656b1;
    border-color: #1656b1;
    color: white;
    transition: all 0.2s ease;
    display: flex;
    align-items: center;
    gap: 3px;

    &:hover {
      background-color: #2d6fcd;
      border-color: #2d6fcd;
    }

    &:active {
      transform: translateY(0);
      box-shadow: none;
    }
  }
}

.assistant-message-container {
  display: flex;
  flex-direction: column;
  gap: 8px;
  width: 100%;

  .message-actions {
    display: flex;
    gap: 6px;
    margin-top: 4px;
    justify-content: flex-end;

    .action-btn {
      height: 18px;
      padding: 0 6px;
      border-radius: 4px;
      font-size: 10px;
      display: flex;
      align-items: center;
      gap: 3px;
      transition: all 0.3s ease;
      border: none;

      &.copy-btn {
        background-color: #2a2a2a;
        color: #e0e0e0;

        &:hover {
          background-color: #3a3a3a;
          transform: translateY(-1px);
          box-shadow: 0 2px 4px rgba(0, 0, 0, 0.2);
        }

        &:active {
          transform: translateY(0);
        }
      }

      &.apply-btn {
        background-color: #4caf50;
        color: white;

        &:hover {
          background-color: #45a049;
          transform: translateY(-1px);
          box-shadow: 0 2px 4px rgba(0, 0, 0, 0.2);
        }

        &:active {
          transform: translateY(0);
        }
      }

      .anticon {
        font-size: 12px;
      }
    }
  }
}

.right-extra-buttons {
  display: flex;
  align-items: center;
  gap: 4px;
  padding: 0 4px;

  .action-icon-btn {
    width: 24px;
    height: 24px;
    padding: 0;
    display: flex;
    align-items: center;
    justify-content: center;
    color: #e0e0e0;
    border-radius: 4px;
    transition: all 0.3s ease;

    &:hover {
      background-color: rgba(255, 255, 255, 0.1);
      color: #fff;
    }

    &:active {
      background-color: rgba(255, 255, 255, 0.15);
    }

    .anticon {
      font-size: 14px;
    }
  }
}

.history-dropdown-menu {
  max-height: 400px;
  overflow-y: auto;
  padding: 4px;
  background-color: #2a2a2a;
  border: 1px solid #3a3a3a;
  border-radius: 8px;
  box-shadow: 0 4px 12px rgba(0, 0, 0, 0.15);

  &::-webkit-scrollbar {
    width: 4px;
  }

  &::-webkit-scrollbar-thumb {
    background-color: #4a4a4a;
    border-radius: 2px;

    &:hover {
      background-color: #5a5a5a;
    }
  }
}

.history-menu-item {
  padding: 6px 8px !important;
  margin: 2px 0 !important;
  border-radius: 4px !important;
  transition: all 0.2s ease !important;
  min-height: unset !important;

  &:hover {
    background-color: #3a3a3a !important;
    transform: translateX(2px);
  }

  &:active {
    background-color: #4a4a4a !important;
  }
}

.history-item-content {
  display: flex;
  flex-direction: row;
  align-items: center;
  gap: 8px;
}

.history-title {
  color: #e0e0e0;
  font-size: 12px;
  font-weight: 500;
  white-space: nowrap;
  overflow: hidden;
  text-overflow: ellipsis;
  flex: 1;
}

.history-type {
  color: #888;
  font-size: 10px;
  padding: 1px 4px;
  background-color: #333;
  border-radius: 3px;
  display: inline-block;
  width: fit-content;
  flex-shrink: 0;
}

:deep(.ant-input::placeholder) {
  color: #666 !important;
}

.action-status {
  padding: 4px 8px;
  border-radius: 4px;
  font-size: 12px;

  &.approved {
    background-color: #52c41a20;
    color: #52c41a;
  }

  &.rejected {
    background-color: #ff4d4f20;
    color: #ff4d4f;
  }
}

.button-row {
  display: flex;
  gap: 8px;
  justify-content: flex-end;
  margin-top: 8px;
}
</style><|MERGE_RESOLUTION|>--- conflicted
+++ resolved
@@ -682,15 +682,12 @@
     console.error('Failed to get AI models:', err)
   }
 
-<<<<<<< HEAD
   removeListener = (window.api as any).onMainMessage((message: any) => {
-=======
   let lastMessage = {
     type: ''
   }
 
   const removeListener = (window.api as any).onMainMessage((message: any) => {
->>>>>>> c968bc2e
     console.log('Received main process message:', message)
     if (message?.type === 'partialMessage') {
       let openNewMessage = false
