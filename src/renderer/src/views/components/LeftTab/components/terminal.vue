<template>
  <div class="userInfo">
    <a-card
      :bordered="false"
      class="userInfo-container"
    >
      <a-form
        :colon="false"
        label-align="left"
        wrapper-align="right"
        :label-col="{ span: 7, offset: 0 }"
        :wrapper-col="{ span: 17, class: 'right-aligned-wrapper' }"
        class="custom-form"
      >
        <a-form-item>
          <template #label>
            <span class="label-text">{{ $t('user.terminalSetting') }}</span>
          </template>
        </a-form-item>
        <a-form-item
          :label="$t('user.terminalType')"
          class="user_my-ant-form-item"
        >
          <a-select
            v-model:value="userConfig.terminalType"
            style="min-width: 15px; max-width: 150px; width: 33%; text-align: left"
          >
            <a-select-option value="xterm">xterm</a-select-option>
            <a-select-option value="xterm-256color">xterm-256color</a-select-option>
            <a-select-option value="vt102">vt102</a-select-option>
            <a-select-option value="vt220">vt220</a-select-option>
            <a-select-option value="vt320">vt320</a-select-option>
            <a-select-option value="linux">linux</a-select-option>
            <a-select-option value="scoansi">scoansi</a-select-option>
            <a-select-option value="ansi">ansi</a-select-option>
          </a-select>
        </a-form-item>
        <a-form-item
          :label="$t('user.fontSize')"
          class="user_my-ant-form-item"
        >
          <a-input-number
            v-model:value="userConfig.fontSize"
            :bordered="false"
            style="width: 20%"
            :min="8"
            :max="64"
            class="user_my-ant-form-item-content"
          />
        </a-form-item>
        <a-form-item
          :label="$t('user.scrollBack')"
          class="user_my-ant-form-item"
        >
          <a-input-number
            v-model:value="userConfig.scrollBack"
            :bordered="false"
            style="width: 20%"
            :min="1"
            class="user_my-ant-form-item-content"
          />
        </a-form-item>
        <a-form-item
          :label="$t('user.cursorStyle')"
          class="user_my-ant-form-item"
        >
          <a-radio-group
            v-model:value="userConfig.cursorStyle"
            class="custom-radio-group"
          >
            <a-radio value="block">{{ $t('user.cursorStyleBlock') }}</a-radio>
            <a-radio value="bar">{{ $t('user.cursorStyleBar') }}</a-radio>
            <a-radio value="underline">{{ $t('user.cursorStyleUnderline') }}</a-radio>
          </a-radio-group>
        </a-form-item>
        <a-form-item
          :label="$t('user.mouseEvent')"
          class="user_my-ant-form-item"
        >
          <div class="mouse-event-container">
            <div class="mouse-event-row">
              <span class="mouse-event-label">{{ $t('user.middleMouseEvent') }}:</span>
              <a-select
                v-model:value="userConfig.middleMouseEvent"
                class="mouse-event-select"
              >
                <a-select-option value="none">{{ $t('user.none') }}</a-select-option>
                <a-select-option value="paste">{{ $t('user.pasteClipboard') }}</a-select-option>
                <a-select-option value="contextMenu">{{ $t('user.showContextMenu') }}</a-select-option>
              </a-select>
            </div>
            <div class="mouse-event-row">
              <span class="mouse-event-label">{{ $t('user.rightMouseEvent') }}:</span>
              <a-select
                v-model:value="userConfig.rightMouseEvent"
                class="mouse-event-select"
              >
                <a-select-option value="none">{{ $t('user.none') }}</a-select-option>
                <a-select-option value="paste">{{ $t('user.pasteClipboard') }}</a-select-option>
                <a-select-option value="contextMenu">{{ $t('user.showContextMenu') }}</a-select-option>
              </a-select>
            </div>
          </div>
        </a-form-item>
      </a-form>
    </a-card>
  </div>
</template>

<script setup>
import { ref, onMounted, watch } from 'vue'
import { notification } from 'ant-design-vue'
import { userConfigStore } from '@/services/userConfigStoreService'

const userConfig = ref({
  fontSize: 12,
  scrollBack: 1000,
  cursorStyle: 'block',
<<<<<<< HEAD
  middleMouseEvent: 'paste',
  rightMouseEvent: 'contextMenu'
=======
  terminalType: 'xterm'
>>>>>>> 638b6839
})

// 加载保存的配置
const loadSavedConfig = async () => {
  try {
    const savedConfig = await userConfigStore.getConfig()
    if (savedConfig) {
      userConfig.value = {
        ...userConfig.value,
        ...savedConfig
      }
    }
  } catch (error) {
    console.error('Failed to load config:', error)
    notification.error({
      message: '加载配置失败',
      description: '将使用默认配置'
    })
  }
}

const saveConfig = async () => {
  try {
    const configToStore = {
      fontSize: userConfig.value.fontSize,
      scrollBack: userConfig.value.scrollBack,
      cursorStyle: userConfig.value.cursorStyle,
<<<<<<< HEAD
      middleMouseEvent: userConfig.value.middleMouseEvent,
      rightMouseEvent: userConfig.value.rightMouseEvent
    }

    const existingConfig = (await userConfigStore.getConfig()) || {}
    const mergedConfig = {
      ...existingConfig,
      ...configToStore
=======
      terminalType: userConfig.value.terminalType
>>>>>>> 638b6839
    }

    await userConfigStore.saveConfig(configToStore)
  } catch (error) {
    console.error('Failed to save config:', error)
    notification.error({
      message: 'Error',
      description: 'Failed to save configuration'
    })
  }
}

watch(
  () => userConfig.value,
  async () => {
    await saveConfig()
  },
  { deep: true }
)

onMounted(async () => {
  await loadSavedConfig()
})
</script>

<style scoped>
.userInfo {
  width: 100%;
  height: 100%;
}

.userInfo-container {
  width: 100%;
  height: 100%;
  background-color: var(--bg-color) !important;
  border-radius: 6px;
  overflow: hidden;
  padding: 4px;
  box-shadow: 0 4px 10px rgba(0, 0, 0, 0.15);
  color: var(--text-color);
}

:deep(.ant-card) {
  height: 100%;
  background-color: var(--bg-color) !important;
}

:deep(.ant-card-body) {
  height: 100%;
  display: flex;
  flex-direction: column;
  background-color: var(--bg-color);
}

.custom-form {
  color: var(--text-color);
  align-content: center;
}

.custom-form :deep(.ant-form-item-label) {
  padding-right: 20px;
}

.custom-form :deep(.ant-form-item-label > label) {
  color: var(--text-color);
}

.custom-form :deep(.ant-input),
.custom-form :deep(.ant-input-number),
.custom-form :deep(.ant-radio-wrapper) {
  color: var(--text-color);
}

.custom-form :deep(.ant-input-number) {
  background-color: var(--bg-color-secondary);
  border: 1px solid var(--border-color);
  border-radius: 6px;
  transition: all 0.3s;
  width: 100px !important;
}

.custom-form :deep(.ant-input-number:hover) {
  border-color: #1890ff;
  background-color: var(--hover-bg-color);
}

.custom-form :deep(.ant-input-number:focus),
.custom-form :deep(.ant-input-number-focused) {
  border-color: #1890ff;
  box-shadow: 0 0 0 2px rgba(24, 144, 255, 0.2);
  background-color: var(--hover-bg-color);
}

.custom-form :deep(.ant-input-number-input) {
  height: 32px;
  padding: 4px 8px;
  background-color: transparent;
  color: var(--text-color);
}

[data-theme='light'] .custom-form :deep(.ant-input-number) {
  background-color: #f5f5f5;
}

[data-theme='light'] .custom-form :deep(.ant-input-number:hover),
[data-theme='light'] .custom-form :deep(.ant-input-number:focus),
[data-theme='light'] .custom-form :deep(.ant-input-number-focused) {
  background-color: #fafafa;
}

[data-theme='dark'] .custom-form :deep(.ant-input-number) {
  background-color: #2a2a2a;
}

[data-theme='dark'] .custom-form :deep(.ant-input-number:hover),
[data-theme='dark'] .custom-form :deep(.ant-input-number:focus),
[data-theme='dark'] .custom-form :deep(.ant-input-number-focused) {
  background-color: #363636;
}

.label-text {
  font-size: 20px;
  font-weight: bold;
  line-height: 1.3;
}

.user_my-ant-form-item {
  -webkit-box-sizing: border-box;
  box-sizing: border-box;
  margin: 0;
  padding: 0;
  color: rgba(0, 0, 0, 0.65);
  font-size: 30px;
  font-variant: tabular-nums;
  line-height: 1.5;
  list-style: none;
  -webkit-font-feature-settings: 'tnum';
  font-feature-settings: 'tnum';
  margin-bottom: 14px;
  vertical-align: top;
  color: #ffffff;
}

.divider-container {
  width: calc(65%);
  margin: -10px calc(16%);
}

:deep(.right-aligned-wrapper) {
  text-align: right;
  color: #ffffff;
}

.checkbox-md :deep(.ant-checkbox-inner) {
  width: 20px;
  height: 20px;
}

.telemetry-description-item {
  margin-top: -15px;
  margin-bottom: 14px;
}

.telemetry-description-item :deep(.ant-form-item-control) {
  margin-left: 0 !important;
  max-width: 100% !important;
}

.telemetry-description {
  font-size: 12px;
  color: var(--text-color-secondary);
  line-height: 1.4;
  opacity: 0.8;
  text-align: left;
  margin: 0;
  margin-left: 20px;
  padding: 0;
  word-wrap: break-word;
}

.telemetry-description a {
  color: #1890ff;
  text-decoration: none;
  transition: color 0.3s;
}

.telemetry-description a:hover {
  color: #40a9ff;
  text-decoration: underline;
}

<<<<<<< HEAD
/* .mouse-event-container {
  display: flex;
  flex-direction: column;
  gap: 10px;
} */

.mouse-event-row {
  margin-bottom: 10px;
  min-height: 32px;
}

.mouse-event-label {
  font-size: 14px;
  color: var(--text-color);
  min-width: 110px;
  text-align: left;
  opacity: 0.9;
  margin-right: 10px;
}

.mouse-event-select {
  width: 140px;
}

.mouse-event-select :deep(.ant-select-selector) {
  background-color: var(--bg-color-secondary);
  border: 1px solid var(--border-color);
  border-radius: 6px;
  color: var(--text-color);
  transition: all 0.3s;
  height: 32px;
}

.mouse-event-select :deep(.ant-select-selector:hover) {
  border-color: #1890ff;
  background-color: var(--hover-bg-color);
  background-color: var(--bg-color-secondary);
}

.mouse-event-select :deep(.ant-select-focused .ant-select-selector),
.mouse-event-select :deep(.ant-select-selector:focus) {
  border-color: #1890ff;
  box-shadow: 0 0 0 2px rgba(24, 144, 255, 0.2);
  background-color: var(--hover-bg-color);
  background-color: var(--bg-color-secondary);
}

.mouse-event-select :deep(.ant-select-selection-item) {
  color: var(--text-color);
  font-size: 14px;
  line-height: 32px;
}

.mouse-event-select :deep(.ant-select-arrow) {
  color: var(--text-color);
  opacity: 0.7;
}

[data-theme='light'] .mouse-event-select :deep(.ant-select-selector) {
  background-color: #f5f5f5;
  border-color: #d9d9d9;
}

[data-theme='light'] .mouse-event-select :deep(.ant-select-selector:hover),
[data-theme='light'] .mouse-event-select :deep(.ant-select-focused .ant-select-selector) {
  background-color: #fafafa;
  border-color: #1890ff;
}

[data-theme='dark'] .mouse-event-select :deep(.ant-select-selector) {
  background-color: #2a2a2a;
  border-color: #404040;
}

[data-theme='dark'] .mouse-event-select :deep(.ant-select-selector:hover),
[data-theme='dark'] .mouse-event-select :deep(.ant-select-focused .ant-select-selector) {
  background-color: #363636;
  border-color: #1890ff;
=======
:deep(.ant-select) {
  .ant-select-selector {
    background-color: var(--bg-color-secondary) !important;
    border: 1px solid var(--border-color);
    color: var(--text-color);
  }

  &.ant-select-focused {
    .ant-select-selector {
      background-color: var(--bg-color-secondary) !important;
      border-color: #1890ff !important;
    }
  }
>>>>>>> 638b6839
}
</style><|MERGE_RESOLUTION|>--- conflicted
+++ resolved
@@ -116,12 +116,9 @@
   fontSize: 12,
   scrollBack: 1000,
   cursorStyle: 'block',
-<<<<<<< HEAD
   middleMouseEvent: 'paste',
-  rightMouseEvent: 'contextMenu'
-=======
+  rightMouseEvent: 'contextMenu',
   terminalType: 'xterm'
->>>>>>> 638b6839
 })
 
 // 加载保存的配置
@@ -149,18 +146,9 @@
       fontSize: userConfig.value.fontSize,
       scrollBack: userConfig.value.scrollBack,
       cursorStyle: userConfig.value.cursorStyle,
-<<<<<<< HEAD
       middleMouseEvent: userConfig.value.middleMouseEvent,
-      rightMouseEvent: userConfig.value.rightMouseEvent
-    }
-
-    const existingConfig = (await userConfigStore.getConfig()) || {}
-    const mergedConfig = {
-      ...existingConfig,
-      ...configToStore
-=======
+      rightMouseEvent: userConfig.value.rightMouseEvent,
       terminalType: userConfig.value.terminalType
->>>>>>> 638b6839
     }
 
     await userConfigStore.saveConfig(configToStore)
@@ -352,7 +340,6 @@
   text-decoration: underline;
 }
 
-<<<<<<< HEAD
 /* .mouse-event-container {
   display: flex;
   flex-direction: column;
@@ -431,7 +418,8 @@
 [data-theme='dark'] .mouse-event-select :deep(.ant-select-focused .ant-select-selector) {
   background-color: #363636;
   border-color: #1890ff;
-=======
+}
+
 :deep(.ant-select) {
   .ant-select-selector {
     background-color: var(--bg-color-secondary) !important;
@@ -445,6 +433,5 @@
       border-color: #1890ff !important;
     }
   }
->>>>>>> 638b6839
 }
 </style>