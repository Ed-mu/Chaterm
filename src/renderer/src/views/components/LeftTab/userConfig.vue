<template>
  <div class="user-config">
    <div class="user-config-title"> {{ $t('common.userConfig') }}</div>
    <a-divider style="border-color: var(--border-color); margin: 0 0 0 0" />
    <div class="tabs-container">
      <a-tabs
        default-active-key="0"
        tab-position="left"
        class="user-config-tab"
      >
        <a-tab-pane
          key="0"
          :tab="$t('user.general')"
          force-render
          type="card"
        >
          <General />
        </a-tab-pane>
        <a-tab-pane
          key="1"
          :tab="$t('user.extensions')"
          type="card"
        >
          <Extensions />
        </a-tab-pane>
        <a-tab-pane
          v-if="!isSkippedLogin"
          key="4"
          :tab="$t('user.models')"
          type="card"
        >
          <Model />
        </a-tab-pane>
        <a-tab-pane
<<<<<<< HEAD
          v-if="!isSkippedLogin"
=======
          key="5"
          :tab="$t('user.billing')"
          type="card"
        >
          <Billing />
        </a-tab-pane>
        <a-tab-pane
>>>>>>> 0d602a60
          key="2"
          :tab="$t('user.aiPreferences')"
          type="card"
        >
          <AI />
        </a-tab-pane>
        <a-tab-pane
          key="3"
          :tab="$t('user.about')"
          type="card"
        >
          <About />
        </a-tab-pane>
      </a-tabs>
    </div>
  </div>
</template>

<script setup lang="ts">
import { ref } from 'vue'
import General from '@/views/components/LeftTab/components/general.vue'
import Extensions from '@/views/components/LeftTab/components/extensions.vue'
import AI from '@/views/components/LeftTab/components/ai.vue'
import Billing from '@/views/components/LeftTab/components/billing.vue'
import About from '@/views/components/LeftTab/components/about.vue'
import Model from '@/views/components/LeftTab/components/model.vue'
<<<<<<< HEAD

const isSkippedLogin = ref(localStorage.getItem('login-skipped') === 'true')
=======
>>>>>>> 0d602a60
</script>

<style lang="less" scoped>
.user-config {
  width: 100%;
  height: 100%;
  display: flex;
  flex-direction: column;
  background-color: var(--bg-color);
}

.user-config-title {
  line-height: 30px;
  font-size: 16px;
  font-weight: 600;
  margin-left: 10px;
  flex-shrink: 0;
  color: var(--text-color);
}

.tabs-container {
  flex: 1;
  overflow: hidden;
}

.user-config-tab {
  color: var(--text-color);
  height: 100%;

  :deep(.ant-tabs) {
    height: 100%;
  }

  :deep(.ant-tabs-content) {
    height: 100%;
  }

  // 修改左侧 tab 栏样式
  :deep(.ant-tabs-nav) {
    height: 100%;
    width: 100px;
    background-color: var(--bg-color);

    &::before {
      display: none; // 移除默认的上边框
    }
  }

  // 隐藏内容区域滚动条
  :deep(.ant-tabs-content-holder) {
    height: 100%;
    overflow: auto;
    background-color: var(--bg-color);

    &::-webkit-scrollbar {
      display: none;
    }

    -ms-overflow-style: none;
    scrollbar-width: none;
  }

  :deep(.ant-tabs-tabpane) {
    padding-left: 0 !important;
    height: 100%;
    overflow: auto;
    background-color: var(--bg-color);

    &::-webkit-scrollbar {
      display: none;
    }

    -ms-overflow-style: none;
    scrollbar-width: none;
  }

  // 修改分割线样式
  :deep(.ant-tabs-nav-list) {
    border-right: 1px solid var(--bg-color);
    height: 100%;
  }

  // 缩小 tab 之间的间隔
  :deep(.ant-tabs-tab) {
    padding: 8px 16px !important; // 减小内边距
    margin: 0 !important; // 移除外边距
    // 可以根据需要调整高度
    min-height: 40px; // 设置最小高度
    // 如果需要调整文字大小
    font-size: 14px;
    color: var(--text-color-secondary);
  }

  // 激活状态的 tab 样式
  :deep(.ant-tabs-tab-active) {
    background-color: var(--hover-bg-color); // 可以根据需要调整激活态背景色
    .ant-tabs-tab-btn {
      color: #1890ff !important;
    }
  }

  // 确保内容区域填满剩余空间
  :deep(.ant-tabs-content-holder) {
    height: 100%;
    overflow: auto;
  }

  :deep(.ant-tabs-tabpane) {
    height: 100%;
  }
}
</style><|MERGE_RESOLUTION|>--- conflicted
+++ resolved
@@ -32,17 +32,7 @@
           <Model />
         </a-tab-pane>
         <a-tab-pane
-<<<<<<< HEAD
           v-if="!isSkippedLogin"
-=======
-          key="5"
-          :tab="$t('user.billing')"
-          type="card"
-        >
-          <Billing />
-        </a-tab-pane>
-        <a-tab-pane
->>>>>>> 0d602a60
           key="2"
           :tab="$t('user.aiPreferences')"
           type="card"
@@ -69,11 +59,7 @@
 import Billing from '@/views/components/LeftTab/components/billing.vue'
 import About from '@/views/components/LeftTab/components/about.vue'
 import Model from '@/views/components/LeftTab/components/model.vue'
-<<<<<<< HEAD
-
 const isSkippedLogin = ref(localStorage.getItem('login-skipped') === 'true')
-=======
->>>>>>> 0d602a60
 </script>
 
 <style lang="less" scoped>
