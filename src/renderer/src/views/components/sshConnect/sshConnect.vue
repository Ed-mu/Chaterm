--- conflicted
+++ resolved
@@ -121,17 +121,14 @@
     type: Object as PropType<sshConnectData>,
     default: () => ({})
   },
-<<<<<<< HEAD
   serverInfo: {
     type: Object,
     default: () => {
       return {}
     }
-  }
-=======
+  },
   activeTabId: { type: String, required: true },
   currentConnectionId: { type: String, required: true }
->>>>>>> 99cbcb43
 })
 
 export interface sshConnectData {
@@ -329,7 +326,7 @@
   window.addEventListener('resize', handleResize)
   connectSSH()
   eventBus.on('executeTerminalCommand', (command) => {
-  if (props.activeTabId !== props.currentConnectionId) return
+    if (props.activeTabId !== props.currentConnectionId) return
     autoExecuteCode(command)
   })
 })
